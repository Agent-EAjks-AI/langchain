"""Base implementation for tools or skills."""
from __future__ import annotations

import warnings
from abc import ABC, abstractmethod
from inspect import signature
from typing import Any, Awaitable, Callable, Dict, Optional, Tuple, Type, Union

from pydantic import (
    BaseModel,
    Extra,
    Field,
    create_model,
    root_validator,
    validate_arguments,
)
from pydantic.main import ModelMetaclass

from langchain.callbacks.base import BaseCallbackManager
from langchain.callbacks.manager import (
    AsyncCallbackManager,
    AsyncCallbackManagerForToolRun,
    CallbackManager,
    CallbackManagerForToolRun,
    Callbacks,
)


class SchemaAnnotationError(TypeError):
    """Raised when 'args_schema' is missing or has an incorrect type annotation."""


class ToolMetaclass(ModelMetaclass):
    """Metaclass for BaseTool to ensure the provided args_schema

    doesn't silently ignored."""

    def __new__(
        cls: Type[ToolMetaclass], name: str, bases: Tuple[Type, ...], dct: dict
    ) -> ToolMetaclass:
        """Create the definition of the new tool class."""
        schema_type: Optional[Type[BaseModel]] = dct.get("args_schema")
        if schema_type is not None:
            schema_annotations = dct.get("__annotations__", {})
            args_schema_type = schema_annotations.get("args_schema", None)
            if args_schema_type is None or args_schema_type == BaseModel:
                # Throw errors for common mis-annotations.
                # TODO: Use get_args / get_origin and fully
                # specify valid annotations.
                typehint_mandate = """
class ChildTool(BaseTool):
    ...
    args_schema: Type[BaseModel] = SchemaClass
    ..."""
                raise SchemaAnnotationError(
                    f"Tool definition for {name} must include valid type annotations"
                    f" for argument 'args_schema' to behave as expected.\n"
                    f"Expected annotation of 'Type[BaseModel]'"
                    f" but got '{args_schema_type}'.\n"
                    f"Expected class looks like:\n"
                    f"{typehint_mandate}"
                )
        # Pass through to Pydantic's metaclass
        return super().__new__(cls, name, bases, dct)


def _create_subset_model(
    name: str, model: BaseModel, field_names: list
) -> Type[BaseModel]:
    """Create a pydantic model with only a subset of model's fields."""
    fields = {
        field_name: (
            model.__fields__[field_name].type_,
            model.__fields__[field_name].default,
        )
        for field_name in field_names
        if field_name in model.__fields__
    }
    return create_model(name, **fields)  # type: ignore


def get_filtered_args(
    inferred_model: Type[BaseModel],
    func: Callable,
) -> dict:
    """Get the arguments from a function's signature."""
    schema = inferred_model.schema()["properties"]
    valid_keys = signature(func).parameters
    return {k: schema[k] for k in valid_keys}


def create_schema_from_function(
    model_name: str,
    func: Callable,
) -> Type[BaseModel]:
    """Create a pydantic schema from a function's signature."""
    inferred_model = validate_arguments(func).model  # type: ignore
    # Pydantic adds placeholder virtual fields we need to strip
    filtered_args = get_filtered_args(inferred_model, func)
    return _create_subset_model(
        f"{model_name}Schema", inferred_model, list(filtered_args)
    )


class BaseTool(ABC, BaseModel, metaclass=ToolMetaclass):
    """Interface LangChain tools must implement."""

    name: str
    """The unique name of the tool that clearly communicates its purpose."""
    description: str
    """Used to tell the model how/when/why to use the tool.
    
    You can provide few-shot examples as a part of the description.
    """
    args_schema: Optional[Type[BaseModel]] = None
    """Pydantic model class to validate and parse the tool's input arguments."""
    return_direct: bool = False
    """Whether to return the tool's output directly. Setting this to True means
    
    that after the tool is called, the AgentExecutor will stop looping.
    """
    verbose: bool = False
    """Whether to log the tool's progress."""

    callbacks: Callbacks = None
    """Callbacks to be called during tool execution."""
    callback_manager: Optional[BaseCallbackManager] = None
    """Deprecated. Please use callbacks instead."""

    class Config:
        """Configuration for this pydantic object."""

        extra = Extra.forbid
        arbitrary_types_allowed = True

    @property
    def is_single_input(self) -> bool:
        """Whether the tool only accepts a single input."""
        return len(self.args) == 1

    @property
    def args(self) -> dict:
        if self.args_schema is not None:
            return self.args_schema.schema()["properties"]
        else:
            inferred_model = validate_arguments(self._run).model  # type: ignore
            return get_filtered_args(inferred_model, self._run)

    def _parse_input(
        self,
        tool_input: Union[str, Dict],
    ) -> None:
        """Convert tool input to pydantic model."""
        input_args = self.args_schema
        if isinstance(tool_input, str):
            if input_args is not None:
                key_ = next(iter(input_args.__fields__.keys()))
                input_args.validate({key_: tool_input})
        else:
            if input_args is not None:
                input_args.validate(tool_input)

    @root_validator()
    def raise_deprecation(cls, values: Dict) -> Dict:
        """Raise deprecation warning if callback_manager is used."""
        if values.get("callback_manager") is not None:
            warnings.warn(
                "callback_manager is deprecated. Please use callbacks instead.",
                DeprecationWarning,
            )
            values["callbacks"] = values.pop("callback_manager", None)
        return values

    @abstractmethod
    def _run(
        self,
        *args: Any,
        **kwargs: Any,
    ) -> Any:
<<<<<<< HEAD
        """Use the tool.

        To enable tracing, add run_manager: Optional[CallbackManagerForToolRun] = None to child implementations.
        """
=======
        """Use the tool."""
>>>>>>> 50f68959

    @abstractmethod
    async def _arun(
        self,
        *args: Any,
        **kwargs: Any,
    ) -> Any:
        """Use the tool asynchronously.

        To enable tracing, add run_manager: Optional[AsyncCallbackManagerForToolRun] = None to child implementations.
        """

    def _to_args_and_kwargs(self, tool_input: Union[str, Dict]) -> Tuple[Tuple, Dict]:
        # For backwards compatibility, if run_input is a string,
        # pass as a positional argument.
        if isinstance(tool_input, str):
            return (tool_input,), {}
        else:
            return (), tool_input

    def run(
        self,
        tool_input: Union[str, Dict],
        verbose: Optional[bool] = None,
        start_color: Optional[str] = "green",
        color: Optional[str] = "green",
        callbacks: Callbacks = None,
        **kwargs: Any,
    ) -> Any:
        """Run the tool."""
        self._parse_input(tool_input)
        if not self.verbose and verbose is not None:
            verbose_ = verbose
        else:
            verbose_ = self.verbose
        callback_manager = CallbackManager.configure(
            callbacks, self.callbacks, verbose=verbose_
        )
        # TODO: maybe also pass through run_manager is _run supports kwargs
        new_arg_supported = signature(self._run).parameters.get("run_manager")
        run_manager = callback_manager.on_tool_start(
            {"name": self.name, "description": self.description},
            tool_input if isinstance(tool_input, str) else str(tool_input),
            color=start_color,
            **kwargs,
        )
        try:
            tool_args, tool_kwargs = self._to_args_and_kwargs(tool_input)
            observation = (
                self._run(*tool_args, run_manager=run_manager, **tool_kwargs)
                if new_arg_supported
                else self._run(*tool_args, **tool_kwargs)
            )
        except (Exception, KeyboardInterrupt) as e:
            run_manager.on_tool_error(e)
            raise e
        run_manager.on_tool_end(str(observation), color=color, name=self.name, **kwargs)
        return observation

    async def arun(
        self,
        tool_input: Union[str, Dict],
        verbose: Optional[bool] = None,
        start_color: Optional[str] = "green",
        color: Optional[str] = "green",
        callbacks: Callbacks = None,
        **kwargs: Any,
    ) -> Any:
        """Run the tool asynchronously."""
        self._parse_input(tool_input)
        if not self.verbose and verbose is not None:
            verbose_ = verbose
        else:
            verbose_ = self.verbose
        callback_manager = AsyncCallbackManager.configure(
            callbacks, self.callbacks, verbose=verbose_
        )
        new_arg_supported = signature(self._arun).parameters.get("run_manager")
        run_manager = await callback_manager.on_tool_start(
            {"name": self.name, "description": self.description},
            tool_input if isinstance(tool_input, str) else str(tool_input),
            color=start_color,
            **kwargs,
        )
        try:
            # We then call the tool on the tool input to get an observation
            tool_args, tool_kwargs = self._to_args_and_kwargs(tool_input)
            observation = (
                await self._arun(*tool_args, run_manager=run_manager, **tool_kwargs)
                if new_arg_supported
                else await self._arun(*tool_args, **tool_kwargs)
            )
        except (Exception, KeyboardInterrupt) as e:
            await run_manager.on_tool_error(e)
            raise e
        await run_manager.on_tool_end(
            str(observation), color=color, name=self.name, **kwargs
        )
        return observation

    def __call__(self, tool_input: str, callbacks: Callbacks = None) -> str:
        """Make tool callable."""
        return self.run(tool_input, callbacks=callbacks)


class StructuredTool(BaseTool):
    """Tool that can operate on any number of inputs."""

    description: str = ""
    args_schema: Type[BaseModel] = Field(..., description="The tool schema.")
    """The input arguments' schema."""
    func: Callable[..., Any]
    """The function to run when the tool is called."""
    coroutine: Optional[Callable[..., Awaitable[Any]]] = None
    """The asynchronous version of the function."""

    @property
    def args(self) -> dict:
        """The tool's input arguments."""
        return self.args_schema.schema()["properties"]

    def _run(
        self,
        *args: Any,
        run_manager: Optional[CallbackManagerForToolRun] = None,
        **kwargs: Any,
    ) -> Any:
        """Use the tool."""
        new_argument_supported = signature(self.func).parameters.get("callbacks")
        return (
            self.func(
                *args,
                callbacks=run_manager.get_child() if run_manager else None,
                **kwargs,
            )
            if new_argument_supported
            else self.func(*args, **kwargs)
        )

    async def _arun(
        self,
        *args: Any,
        run_manager: Optional[AsyncCallbackManagerForToolRun] = None,
        **kwargs: Any,
    ) -> str:
        """Use the tool asynchronously."""
        if self.coroutine:
            new_argument_supported = signature(self.coroutine).parameters.get(
                "callbacks"
            )
            return (
                await self.coroutine(
                    *args,
                    callbacks=run_manager.get_child() if run_manager else None,
                    **kwargs,
                )
                if new_argument_supported
                else await self.coroutine(*args, **kwargs)
            )
        raise NotImplementedError("Tool does not support async")

    @classmethod
    def from_function(
        cls,
        func: Callable,
        name: Optional[str] = None,
        description: Optional[str] = None,
        return_direct: bool = False,
        args_schema: Optional[Type[BaseModel]] = None,
        infer_schema: bool = True,
        **kwargs: Any,
    ) -> StructuredTool:
        name = name or func.__name__
        description = description or func.__doc__
        assert (
            description is not None
        ), "Function must have a docstring if description not provided."

        # Description example:
        # search_api(query: str) - Searches the API for the query.
        description = f"{name}{signature(func)} - {description.strip()}"
        _args_schema = args_schema
        if _args_schema is None and infer_schema:
            _args_schema = create_schema_from_function(f"{name}Schema", func)
        return cls(
            name=name,
            func=func,
            args_schema=_args_schema,
            description=description,
            return_direct=return_direct,
            **kwargs,
        )<|MERGE_RESOLUTION|>--- conflicted
+++ resolved
@@ -177,14 +177,10 @@
         *args: Any,
         **kwargs: Any,
     ) -> Any:
-<<<<<<< HEAD
         """Use the tool.
 
         To enable tracing, add run_manager: Optional[CallbackManagerForToolRun] = None to child implementations.
         """
-=======
-        """Use the tool."""
->>>>>>> 50f68959
 
     @abstractmethod
     async def _arun(
