--- conflicted
+++ resolved
@@ -484,7 +484,7 @@
     )
     openai_api_base: Optional[str] = Field(default=None, alias="base_url")
     """Base URL path for API requests, leave blank if not using a proxy or service
-        emulator."""
+    emulator."""
     openai_organization: Optional[str] = Field(default=None, alias="organization")
     """Automatically inferred from env var ``OPENAI_ORG_ID`` if not provided."""
     # to support explicit proxy for OpenAI
@@ -515,6 +515,7 @@
     top_logprobs: Optional[int] = None
     """Number of most likely tokens to return at each token position, each with
      an associated log probability. `logprobs` must be set to true
+     an associated log probability. `logprobs` must be set to true
      if this parameter is used."""
     logit_bias: Optional[dict[int, int]] = None
     """Modify the likelihood of specified tokens appearing in the completion."""
@@ -532,14 +533,9 @@
 
     Reasoning models only, like OpenAI o1, o3, and o4-mini.
 
-<<<<<<< HEAD
     Currently supported values are ``'minimal'``, ``'low'``, ``'medium'``, and
     ``'high'``. Reducing reasoning effort can result in faster responses and fewer
     tokens used on reasoning in a response.
-=======
-    Currently supported values are low, medium, and high. Reducing reasoning effort
-    can result in faster responses and fewer tokens used on reasoning in a response.
->>>>>>> 145d38f7
 
     .. versionadded:: 0.2.14
     """
@@ -595,15 +591,19 @@
     making requests to OpenAI compatible APIs, such as vLLM, LM Studio, or other
     providers.
 
+
     This is the recommended way to pass custom parameters that are specific to your
     OpenAI-compatible API provider but not part of the standard OpenAI API.
+
 
     Examples:
         - LM Studio TTL parameter: ``extra_body={"ttl": 300}``
         - vLLM custom parameters: ``extra_body={"use_beam_search": True}``
         - Any other provider-specific parameters
 
+
     .. note::
+
 
         Do NOT use ``model_kwargs`` for custom parameters that are not part of the
         standard OpenAI API, as this will cause errors when making API calls. Use
@@ -620,9 +620,11 @@
     parameter and the value is either None, meaning that parameter should never be
     used, or it's a list of disabled values for the parameter.
 
+
     For example, older models may not support the ``'parallel_tool_calls'`` parameter at
     all, in which case ``disabled_params={"parallel_tool_calls": None}`` can be passed
     in.
+
 
     If a parameter is disabled then it will not be used by default in any methods, e.g.
     in :meth:`~langchain_openai.chat_models.base.ChatOpenAI.with_structured_output`.
