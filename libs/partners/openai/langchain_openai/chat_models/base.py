--- conflicted
+++ resolved
@@ -533,15 +533,11 @@
     Responses API.
 
     Currently supported values are ``'low'``, ``'medium'``, and ``'high'``.
-<<<<<<< HEAD
+
     Controls how detailed the model's responses are.
-=======
-
-    Controls how detailed the model's responses are.
 
     .. versionadded:: 0.3.28
 
->>>>>>> 088095b6
     """
     tiktoken_model_name: Optional[str] = None
     """The model name to pass to tiktoken when using this class.
