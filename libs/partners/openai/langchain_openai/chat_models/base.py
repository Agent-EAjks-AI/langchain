"""OpenAI chat wrapper."""

from __future__ import annotations

import base64
import json
import logging
import os
import re
import ssl
import sys
import warnings
from collections.abc import AsyncIterator, Iterator, Mapping, Sequence
from functools import partial
from io import BytesIO
from json import JSONDecodeError
from math import ceil
from operator import itemgetter
from typing import (
    TYPE_CHECKING,
    Any,
    Callable,
    Literal,
    Optional,
    TypedDict,
    TypeVar,
    Union,
    cast,
)
from urllib.parse import urlparse

import certifi
import openai
import tiktoken
from langchain_core.callbacks import (
    AsyncCallbackManagerForLLMRun,
    CallbackManagerForLLMRun,
)
from langchain_core.language_models import LanguageModelInput
from langchain_core.language_models.chat_models import (
    BaseChatModel,
    LangSmithParams,
    agenerate_from_stream,
    generate_from_stream,
)
from langchain_core.messages import (
    AIMessage,
    AIMessageChunk,
    BaseMessage,
    BaseMessageChunk,
    ChatMessage,
    ChatMessageChunk,
    FunctionMessage,
    FunctionMessageChunk,
    HumanMessage,
    HumanMessageChunk,
    InvalidToolCall,
    SystemMessage,
    SystemMessageChunk,
    ToolCall,
    ToolMessage,
    ToolMessageChunk,
    convert_to_openai_data_block,
    is_data_content_block,
)
from langchain_core.messages import content as types
from langchain_core.messages.ai import (
    InputTokenDetails,
    OutputTokenDetails,
    UsageMetadata,
)
from langchain_core.messages.block_translators.openai import (
    _convert_from_v03_ai_message,
)
from langchain_core.messages.tool import tool_call_chunk
from langchain_core.output_parsers import JsonOutputParser, PydanticOutputParser
from langchain_core.output_parsers.openai_tools import (
    JsonOutputKeyToolsParser,
    PydanticToolsParser,
    make_invalid_tool_call,
    parse_tool_call,
)
from langchain_core.outputs import ChatGeneration, ChatGenerationChunk, ChatResult
from langchain_core.runnables import (
    Runnable,
    RunnableLambda,
    RunnableMap,
    RunnablePassthrough,
)
from langchain_core.runnables.config import run_in_executor
from langchain_core.tools import BaseTool
from langchain_core.tools.base import _stringify
from langchain_core.utils import get_pydantic_field_names
from langchain_core.utils.function_calling import (
    convert_to_openai_function,
    convert_to_openai_tool,
)
from langchain_core.utils.pydantic import (
    PydanticBaseModel,
    TypeBaseModel,
    is_basemodel_subclass,
)
from langchain_core.utils.utils import _build_model_kwargs, from_env, secret_from_env
from pydantic import BaseModel, ConfigDict, Field, SecretStr, model_validator
from pydantic.v1 import BaseModel as BaseModelV1
from typing_extensions import Self

from langchain_openai.chat_models._client_utils import (
    _get_default_async_httpx_client,
    _get_default_httpx_client,
)
from langchain_openai.chat_models._compat import (
    _convert_from_v1_to_chat_completions,
    _convert_from_v1_to_responses,
    _convert_to_v03_ai_message,
)

if TYPE_CHECKING:
    from openai.types.responses import Response

logger = logging.getLogger(__name__)

# This SSL context is equivelent to the default `verify=True`.
# https://www.python-httpx.org/advanced/ssl/#configuring-client-instances
global_ssl_context = ssl.create_default_context(cafile=certifi.where())

WellKnownTools = (
    "file_search",
    "web_search_preview",
    "computer_use_preview",
    "code_interpreter",
    "mcp",
    "image_generation",
)


def _convert_dict_to_message(_dict: Mapping[str, Any]) -> BaseMessage:
    """Convert a dictionary to a LangChain message.

    Args:
        _dict: The dictionary.

    Returns:
        The LangChain message.
    """
    role = _dict.get("role")
    name = _dict.get("name")
    id_ = _dict.get("id")
    if role == "user":
        return HumanMessage(content=_dict.get("content", ""), id=id_, name=name)
    elif role == "assistant":
        # Fix for azure
        # Also OpenAI returns None for tool invocations
        content = _dict.get("content", "") or ""
        additional_kwargs: dict = {}
        if function_call := _dict.get("function_call"):
            additional_kwargs["function_call"] = dict(function_call)
        tool_calls = []
        invalid_tool_calls = []
        if raw_tool_calls := _dict.get("tool_calls"):
            for raw_tool_call in raw_tool_calls:
                try:
                    tool_calls.append(parse_tool_call(raw_tool_call, return_id=True))
                except Exception as e:
                    invalid_tool_calls.append(
                        make_invalid_tool_call(raw_tool_call, str(e))
                    )
        if audio := _dict.get("audio"):
            additional_kwargs["audio"] = audio
        return AIMessage(
            content=content,
            additional_kwargs=additional_kwargs,
            name=name,
            id=id_,
            tool_calls=tool_calls,
            invalid_tool_calls=invalid_tool_calls,
        )
    elif role in ("system", "developer"):
        if role == "developer":
            additional_kwargs = {"__openai_role__": role}
        else:
            additional_kwargs = {}
        return SystemMessage(
            content=_dict.get("content", ""),
            name=name,
            id=id_,
            additional_kwargs=additional_kwargs,
        )
    elif role == "function":
        return FunctionMessage(
            content=_dict.get("content", ""), name=cast(str, _dict.get("name")), id=id_
        )
    elif role == "tool":
        additional_kwargs = {}
        if "name" in _dict:
            additional_kwargs["name"] = _dict["name"]
        return ToolMessage(
            content=_dict.get("content", ""),
            tool_call_id=cast(str, _dict.get("tool_call_id")),
            additional_kwargs=additional_kwargs,
            name=name,
            id=id_,
        )
    else:
        return ChatMessage(content=_dict.get("content", ""), role=role, id=id_)  # type: ignore[arg-type]


def _format_message_content(content: Any, responses_ai_msg: bool = False) -> Any:
    """Format message content."""
    if content and isinstance(content, list):
        formatted_content = []
        for block in content:
            # Remove unexpected block types
            if (
                isinstance(block, dict)
                and "type" in block
                and block["type"] in ("tool_use", "thinking", "reasoning_content")
            ):
                continue
            elif (
                isinstance(block, dict)
                and is_data_content_block(block)
                # Responses API messages handled separately in _compat (parsed into
                # image generation calls)
                and not responses_ai_msg
            ):
                formatted_content.append(convert_to_openai_data_block(block))
            # Anthropic image blocks
            elif (
                isinstance(block, dict)
                and block.get("type") == "image"
                and (source := block.get("source"))
                and isinstance(source, dict)
            ):
                if source.get("type") == "base64" and (
                    (media_type := source.get("media_type"))
                    and (data := source.get("data"))
                ):
                    formatted_content.append(
                        {
                            "type": "image_url",
                            "image_url": {"url": f"data:{media_type};base64,{data}"},
                        }
                    )
                elif source.get("type") == "url" and (url := source.get("url")):
                    formatted_content.append(
                        {"type": "image_url", "image_url": {"url": url}}
                    )
                else:
                    continue
            else:
                formatted_content.append(block)
    else:
        formatted_content = content

    return formatted_content


def _convert_message_to_dict(
    message: BaseMessage, responses_ai_msg: bool = False
) -> dict:
    """Convert a LangChain message to a dictionary.

    Args:
        message: The LangChain message.

    Returns:
        The dictionary.
    """
    message_dict: dict[str, Any] = {
        "content": _format_message_content(
            message.content, responses_ai_msg=responses_ai_msg
        )
    }
    if (name := message.name or message.additional_kwargs.get("name")) is not None:
        message_dict["name"] = name

    # populate role and additional message data
    if isinstance(message, ChatMessage):
        message_dict["role"] = message.role
    elif isinstance(message, HumanMessage):
        message_dict["role"] = "user"
    elif isinstance(message, AIMessage):
        message_dict["role"] = "assistant"
        if message.tool_calls or message.invalid_tool_calls:
            message_dict["tool_calls"] = [
                _lc_tool_call_to_openai_tool_call(tc) for tc in message.tool_calls
            ] + [
                _lc_invalid_tool_call_to_openai_tool_call(tc)
                for tc in message.invalid_tool_calls
            ]
        elif "tool_calls" in message.additional_kwargs:
            message_dict["tool_calls"] = message.additional_kwargs["tool_calls"]
            tool_call_supported_props = {"id", "type", "function"}
            message_dict["tool_calls"] = [
                {k: v for k, v in tool_call.items() if k in tool_call_supported_props}
                for tool_call in message_dict["tool_calls"]
            ]
        elif "function_call" in message.additional_kwargs:
            # OpenAI raises 400 if both function_call and tool_calls are present in the
            # same message.
            message_dict["function_call"] = message.additional_kwargs["function_call"]
        else:
            pass
        # If tool calls present, content null value should be None not empty string.
        if "function_call" in message_dict or "tool_calls" in message_dict:
            message_dict["content"] = message_dict["content"] or None

        audio: Optional[dict[str, Any]] = None
        for block in message.content:
            if (
                isinstance(block, dict)
                and block.get("type") == "audio"
                and (id_ := block.get("id"))
                and not responses_ai_msg
            ):
                # openai doesn't support passing the data back - only the id
                # https://platform.openai.com/docs/guides/audio/multi-turn-conversations
                audio = {"id": id_}
        if not audio and "audio" in message.additional_kwargs:
            raw_audio = message.additional_kwargs["audio"]
            audio = (
                {"id": message.additional_kwargs["audio"]["id"]}
                if "id" in raw_audio
                else raw_audio
            )
        if audio:
            message_dict["audio"] = audio
    elif isinstance(message, SystemMessage):
        message_dict["role"] = message.additional_kwargs.get(
            "__openai_role__", "system"
        )
    elif isinstance(message, FunctionMessage):
        message_dict["role"] = "function"
    elif isinstance(message, ToolMessage):
        message_dict["role"] = "tool"
        message_dict["tool_call_id"] = message.tool_call_id

        supported_props = {"content", "role", "tool_call_id"}
        message_dict = {k: v for k, v in message_dict.items() if k in supported_props}
    else:
        raise TypeError(f"Got unknown type {message}")
    return message_dict


def _convert_delta_to_message_chunk(
    _dict: Mapping[str, Any], default_class: type[BaseMessageChunk]
) -> BaseMessageChunk:
    id_ = _dict.get("id")
    role = cast(str, _dict.get("role"))
    content = cast(str, _dict.get("content") or "")
    additional_kwargs: dict = {}
    if _dict.get("function_call"):
        function_call = dict(_dict["function_call"])
        if "name" in function_call and function_call["name"] is None:
            function_call["name"] = ""
        additional_kwargs["function_call"] = function_call
    tool_call_chunks = []
    if raw_tool_calls := _dict.get("tool_calls"):
        try:
            tool_call_chunks = [
                tool_call_chunk(
                    name=rtc["function"].get("name"),
                    args=rtc["function"].get("arguments"),
                    id=rtc.get("id"),
                    index=rtc["index"],
                )
                for rtc in raw_tool_calls
            ]
        except KeyError:
            pass

    if role == "user" or default_class == HumanMessageChunk:
        return HumanMessageChunk(content=content, id=id_)
    elif role == "assistant" or default_class == AIMessageChunk:
        return AIMessageChunk(
            content=content,
            additional_kwargs=additional_kwargs,
            id=id_,
            tool_call_chunks=tool_call_chunks,  # type: ignore[arg-type]
        )
    elif role in ("system", "developer") or default_class == SystemMessageChunk:
        if role == "developer":
            additional_kwargs = {"__openai_role__": "developer"}
        else:
            additional_kwargs = {}
        return SystemMessageChunk(
            content=content, id=id_, additional_kwargs=additional_kwargs
        )
    elif role == "function" or default_class == FunctionMessageChunk:
        return FunctionMessageChunk(content=content, name=_dict["name"], id=id_)
    elif role == "tool" or default_class == ToolMessageChunk:
        return ToolMessageChunk(
            content=content, tool_call_id=_dict["tool_call_id"], id=id_
        )
    elif role or default_class == ChatMessageChunk:
        return ChatMessageChunk(content=content, role=role, id=id_)
    else:
        return default_class(content=content, id=id_)  # type: ignore


def _update_token_usage(
    overall_token_usage: Union[int, dict], new_usage: Union[int, dict]
) -> Union[int, dict]:
    # Token usage is either ints or dictionaries
    # `reasoning_tokens` is nested inside `completion_tokens_details`
    if isinstance(new_usage, int):
        if not isinstance(overall_token_usage, int):
            raise ValueError(
                f"Got different types for token usage: "
                f"{type(new_usage)} and {type(overall_token_usage)}"
            )
        return new_usage + overall_token_usage
    elif isinstance(new_usage, dict):
        if not isinstance(overall_token_usage, dict):
            raise ValueError(
                f"Got different types for token usage: "
                f"{type(new_usage)} and {type(overall_token_usage)}"
            )
        return {
            k: _update_token_usage(overall_token_usage.get(k, 0), v)
            for k, v in new_usage.items()
        }
    else:
        warnings.warn(f"Unexpected type for token usage: {type(new_usage)}")
        return new_usage


def _handle_openai_bad_request(e: openai.BadRequestError) -> None:
    if (
        "'response_format' of type 'json_schema' is not supported with this model"
    ) in e.message:
        message = (
            "This model does not support OpenAI's structured output feature, which "
            "is the default method for `with_structured_output` as of "
            "langchain-openai==0.3. To use `with_structured_output` with this model, "
            'specify `method="function_calling"`.'
        )
        warnings.warn(message)
        raise e
    elif "Invalid schema for response_format" in e.message:
        message = (
            "Invalid schema for OpenAI's structured output feature, which is the "
            "default method for `with_structured_output` as of langchain-openai==0.3. "
            'Specify `method="function_calling"` instead or update your schema. '
            "See supported schemas: "
            "https://platform.openai.com/docs/guides/structured-outputs#supported-schemas"  # noqa: E501
        )
        warnings.warn(message)
        raise e
    else:
        raise


class _FunctionCall(TypedDict):
    name: str


_BM = TypeVar("_BM", bound=BaseModel)
_DictOrPydanticClass = Union[dict[str, Any], type[_BM], type]
_DictOrPydantic = Union[dict, _BM]


class _AllReturnType(TypedDict):
    raw: BaseMessage
    parsed: Optional[_DictOrPydantic]
    parsing_error: Optional[BaseException]


class BaseChatOpenAI(BaseChatModel):
    client: Any = Field(default=None, exclude=True)  #: :meta private:
    async_client: Any = Field(default=None, exclude=True)  #: :meta private:
    root_client: Any = Field(default=None, exclude=True)  #: :meta private:
    root_async_client: Any = Field(default=None, exclude=True)  #: :meta private:
    model_name: str = Field(default="gpt-3.5-turbo", alias="model")
    """Model name to use."""
    temperature: Optional[float] = None
    """What sampling temperature to use."""
    model_kwargs: dict[str, Any] = Field(default_factory=dict)
    """Holds any model parameters valid for `create` call not explicitly specified."""
    openai_api_key: Optional[SecretStr] = Field(
        alias="api_key", default_factory=secret_from_env("OPENAI_API_KEY", default=None)
    )
    openai_api_base: Optional[str] = Field(default=None, alias="base_url")
    """Base URL path for API requests, leave blank if not using a proxy or service emulator."""  # noqa: E501
    openai_organization: Optional[str] = Field(default=None, alias="organization")
    """Automatically inferred from env var ``OPENAI_ORG_ID`` if not provided."""
    # to support explicit proxy for OpenAI
    openai_proxy: Optional[str] = Field(
        default_factory=from_env("OPENAI_PROXY", default=None)
    )
    request_timeout: Union[float, tuple[float, float], Any, None] = Field(
        default=None, alias="timeout"
    )
    """Timeout for requests to OpenAI completion API. Can be float, ``httpx.Timeout`` or
        None."""
    stream_usage: bool = False
    """Whether to include usage metadata in streaming output. If True, an additional
    message chunk will be generated during the stream including usage metadata.

    .. versionadded:: 0.3.9
    """
    max_retries: Optional[int] = None
    """Maximum number of retries to make when generating."""
    presence_penalty: Optional[float] = None
    """Penalizes repeated tokens."""
    frequency_penalty: Optional[float] = None
    """Penalizes repeated tokens according to frequency."""
    seed: Optional[int] = None
    """Seed for generation"""
    logprobs: Optional[bool] = None
    """Whether to return logprobs."""
    top_logprobs: Optional[int] = None
    """Number of most likely tokens to return at each token position, each with
     an associated log probability. `logprobs` must be set to true
     if this parameter is used."""
    logit_bias: Optional[dict[int, int]] = None
    """Modify the likelihood of specified tokens appearing in the completion."""
    streaming: bool = False
    """Whether to stream the results or not."""
    n: Optional[int] = None
    """Number of chat completions to generate for each prompt."""
    top_p: Optional[float] = None
    """Total probability mass of tokens to consider at each step."""
    max_tokens: Optional[int] = Field(default=None)
    """Maximum number of tokens to generate."""
    reasoning_effort: Optional[str] = None
    """Constrains effort on reasoning for reasoning models. For use with the Chat
    Completions API.

    Reasoning models only, like OpenAI o1, o3, and o4-mini.

    Currently supported values are ``'minimal'``, ``'low'``, ``'medium'``, and
    ``'high'``. Reducing reasoning effort can result in faster responses and fewer
    tokens used on reasoning in a response.

    .. versionadded:: 0.2.14
    """
    reasoning: Optional[dict[str, Any]] = None
    """Reasoning parameters for reasoning models, i.e., OpenAI o-series models (o1, o3,
    o4-mini, etc.). For use with the Responses API.

    Example:

    .. code-block:: python

        reasoning={
            "effort": "medium",  # can be "low", "medium", or "high"
            "summary": "auto",  # can be "auto", "concise", or "detailed"
        }

    .. versionadded:: 0.3.24

    """
    verbosity: Optional[str] = None
    """Controls the verbosity level of responses for reasoning models. For use with the
    Responses API.

    Currently supported values are ``'low'``, ``'medium'``, and ``'high'``.

    Controls how detailed the model's responses are.

    .. versionadded:: 0.3.28

    """
    tiktoken_model_name: Optional[str] = None
    """The model name to pass to tiktoken when using this class.
    Tiktoken is used to count the number of tokens in documents to constrain
    them to be under a certain limit. By default, when set to None, this will
    be the same as the embedding model name. However, there are some cases
    where you may want to use this Embedding class with a model name not
    supported by tiktoken. This can include when using Azure embeddings or
    when using one of the many model providers that expose an OpenAI-like
    API but with different models. In those cases, in order to avoid erroring
    when tiktoken is called, you can specify a model name to use here."""
    default_headers: Union[Mapping[str, str], None] = None
    default_query: Union[Mapping[str, object], None] = None
    # Configure a custom httpx client. See the
    # [httpx documentation](https://www.python-httpx.org/api/#client) for more details.
    http_client: Union[Any, None] = Field(default=None, exclude=True)
    """Optional ``httpx.Client``. Only used for sync invocations. Must specify
        ``http_async_client`` as well if you'd like a custom client for async
        invocations.
    """
    http_async_client: Union[Any, None] = Field(default=None, exclude=True)
    """Optional ``httpx.AsyncClient``. Only used for async invocations. Must specify
        ``http_client`` as well if you'd like a custom client for sync invocations."""
    stop: Optional[Union[list[str], str]] = Field(default=None, alias="stop_sequences")
    """Default stop sequences."""
    extra_body: Optional[Mapping[str, Any]] = None
    """Optional additional JSON properties to include in the request parameters when
    making requests to OpenAI compatible APIs, such as vLLM, LM Studio, or other
    providers.

    This is the recommended way to pass custom parameters that are specific to your
    OpenAI-compatible API provider but not part of the standard OpenAI API.

    Examples:
        - LM Studio TTL parameter: ``extra_body={"ttl": 300}``
        - vLLM custom parameters: ``extra_body={"use_beam_search": True}``
        - Any other provider-specific parameters

    .. note::

        Do NOT use ``model_kwargs`` for custom parameters that are not part of the
        standard OpenAI API, as this will cause errors when making API calls. Use
        ``extra_body`` instead.
    """

    include_response_headers: bool = False
    """Whether to include response headers in the output message ``response_metadata``."""  # noqa: E501
    disabled_params: Optional[dict[str, Any]] = Field(default=None)
    """Parameters of the OpenAI client or chat.completions endpoint that should be
    disabled for the given model.

    Should be specified as ``{"param": None | ['val1', 'val2']}`` where the key is the
    parameter and the value is either None, meaning that parameter should never be
    used, or it's a list of disabled values for the parameter.

    For example, older models may not support the ``'parallel_tool_calls'`` parameter at
    all, in which case ``disabled_params={"parallel_tool_calls": None}`` can be passed
    in.

    If a parameter is disabled then it will not be used by default in any methods, e.g.
    in :meth:`~langchain_openai.chat_models.base.ChatOpenAI.with_structured_output`.
    However this does not prevent a user from directly passed in the parameter during
    invocation.
    """

    include: Optional[list[str]] = None
    """Additional fields to include in generations from Responses API.

    Supported values:

    - ``'file_search_call.results'``
    - ``'message.input_image.image_url'``
    - ``'computer_call_output.output.image_url'``
    - ``'reasoning.encrypted_content'``
    - ``'code_interpreter_call.outputs'``

    .. versionadded:: 0.3.24
    """

    service_tier: Optional[str] = None
    """Latency tier for request. Options are ``'auto'``, ``'default'``, or ``'flex'``.
    Relevant for users of OpenAI's scale tier service.
    """

    store: Optional[bool] = None
    """If True, OpenAI may store response data for future use. Defaults to True
    for the Responses API and False for the Chat Completions API.

    .. versionadded:: 0.3.24
    """

    truncation: Optional[str] = None
    """Truncation strategy (Responses API). Can be ``'auto'`` or ``'disabled'``
    (default). If ``'auto'``, model may drop input items from the middle of the
    message sequence to fit the context window.

    .. versionadded:: 0.3.24
    """

    use_previous_response_id: bool = False
    """If True, always pass ``previous_response_id`` using the ID of the most recent
    response. Responses API only.

    Input messages up to the most recent response will be dropped from request
    payloads.

    For example, the following two are equivalent:

    .. code-block:: python

        llm = ChatOpenAI(
            model="o4-mini",
            use_previous_response_id=True,
        )
        llm.invoke(
            [
                HumanMessage("Hello"),
                AIMessage("Hi there!", response_metadata={"id": "resp_123"}),
                HumanMessage("How are you?"),
            ]
        )

    .. code-block:: python

        llm = ChatOpenAI(model="o4-mini", use_responses_api=True)
        llm.invoke([HumanMessage("How are you?")], previous_response_id="resp_123")

    .. versionadded:: 0.3.26

    """

    use_responses_api: Optional[bool] = None
    """Whether to use the Responses API instead of the Chat API.

    If not specified then will be inferred based on invocation params.

    .. versionadded:: 0.3.9
    """

<<<<<<< HEAD
    output_version: Optional[Literal["v0", "responses/v1"]] = None
=======
    output_version: Optional[str] = Field(
        default_factory=from_env("LC_OUTPUT_VERSION", default=None)
    )
>>>>>>> e4b69db4
    """Version of AIMessage output format to use.

    This field is used to roll-out new output formats for chat model AIMessages
    in a backwards-compatible way.

    Supported values:

    - ``'v0'``: AIMessage format as of langchain-openai 0.3.x.
    - ``'responses/v1'``: Formats Responses API output
      items into AIMessage content blocks (Responses API only)
    - ``"v1"``: v1 of LangChain cross-provider standard.

    .. versionadded:: 0.3.25

    .. versionchanged:: 1.0.0

        Default updated to ``"responses/v1"``.

    """

    model_config = ConfigDict(populate_by_name=True)

    @model_validator(mode="before")
    @classmethod
    def build_extra(cls, values: dict[str, Any]) -> Any:
        """Build extra kwargs from additional params that were passed in."""
        all_required_field_names = get_pydantic_field_names(cls)
        values = _build_model_kwargs(values, all_required_field_names)
        return values

    @model_validator(mode="before")
    @classmethod
    def validate_temperature(cls, values: dict[str, Any]) -> Any:
        """Validate temperature parameter for different models.

        - o1 models only allow temperature=1
        - gpt-5 models (excluding gpt-5-chat) only allow temperature=1 or unset
          (defaults to 1)
        """
        model = values.get("model_name") or values.get("model") or ""

        # For o1 models, set temperature=1 if not provided
        if model.startswith("o1") and "temperature" not in values:
            values["temperature"] = 1

        # For gpt-5 models, handle temperature restrictions
        # Note that gpt-5-chat models do support temperature
        if model.startswith("gpt-5") and "chat" not in model:
            temperature = values.get("temperature")
            if temperature is not None and temperature != 1:
                # For gpt-5 (non-chat), only temperature=1 is supported
                # So we remove any non-defaults
                values.pop("temperature", None)

        return values

    @model_validator(mode="after")
    def validate_environment(self) -> Self:
        """Validate that api key and python package exists in environment."""
        if self.n is not None and self.n < 1:
            raise ValueError("n must be at least 1.")
        elif self.n is not None and self.n > 1 and self.streaming:
            raise ValueError("n must be 1 when streaming.")

        # Check OPENAI_ORGANIZATION for backwards compatibility.
        self.openai_organization = (
            self.openai_organization
            or os.getenv("OPENAI_ORG_ID")
            or os.getenv("OPENAI_ORGANIZATION")
        )
        self.openai_api_base = self.openai_api_base or os.getenv("OPENAI_API_BASE")
        client_params: dict = {
            "api_key": (
                self.openai_api_key.get_secret_value() if self.openai_api_key else None
            ),
            "organization": self.openai_organization,
            "base_url": self.openai_api_base,
            "timeout": self.request_timeout,
            "default_headers": self.default_headers,
            "default_query": self.default_query,
        }
        if self.max_retries is not None:
            client_params["max_retries"] = self.max_retries

        if self.openai_proxy and (self.http_client or self.http_async_client):
            openai_proxy = self.openai_proxy
            http_client = self.http_client
            http_async_client = self.http_async_client
            raise ValueError(
                "Cannot specify 'openai_proxy' if one of "
                "'http_client'/'http_async_client' is already specified. Received:\n"
                f"{openai_proxy=}\n{http_client=}\n{http_async_client=}"
            )
        if not self.client:
            if self.openai_proxy and not self.http_client:
                try:
                    import httpx
                except ImportError as e:
                    raise ImportError(
                        "Could not import httpx python package. "
                        "Please install it with `pip install httpx`."
                    ) from e
                self.http_client = httpx.Client(
                    proxy=self.openai_proxy, verify=global_ssl_context
                )
            sync_specific = {
                "http_client": self.http_client
                or _get_default_httpx_client(self.openai_api_base, self.request_timeout)
            }
            self.root_client = openai.OpenAI(**client_params, **sync_specific)  # type: ignore[arg-type]
            self.client = self.root_client.chat.completions
        if not self.async_client:
            if self.openai_proxy and not self.http_async_client:
                try:
                    import httpx
                except ImportError as e:
                    raise ImportError(
                        "Could not import httpx python package. "
                        "Please install it with `pip install httpx`."
                    ) from e
                self.http_async_client = httpx.AsyncClient(
                    proxy=self.openai_proxy, verify=global_ssl_context
                )
            async_specific = {
                "http_client": self.http_async_client
                or _get_default_async_httpx_client(
                    self.openai_api_base, self.request_timeout
                )
            }
            self.root_async_client = openai.AsyncOpenAI(
                **client_params,
                **async_specific,  # type: ignore[arg-type]
            )
            self.async_client = self.root_async_client.chat.completions
        return self

    @property
    def _default_params(self) -> dict[str, Any]:
        """Get the default parameters for calling OpenAI API."""
        exclude_if_none = {
            "presence_penalty": self.presence_penalty,
            "frequency_penalty": self.frequency_penalty,
            "seed": self.seed,
            "top_p": self.top_p,
            "logprobs": self.logprobs,
            "top_logprobs": self.top_logprobs,
            "logit_bias": self.logit_bias,
            "stop": self.stop or None,  # also exclude empty list for this
            "max_tokens": self.max_tokens,
            "extra_body": self.extra_body,
            "n": self.n,
            "temperature": self.temperature,
            "reasoning_effort": self.reasoning_effort,
            "reasoning": self.reasoning,
            "verbosity": self.verbosity,
            "include": self.include,
            "service_tier": self.service_tier,
            "truncation": self.truncation,
            "store": self.store,
        }

        params = {
            "model": self.model_name,
            "stream": self.streaming,
            **{k: v for k, v in exclude_if_none.items() if v is not None},
            **self.model_kwargs,
        }

        return params

    def _combine_llm_outputs(self, llm_outputs: list[Optional[dict]]) -> dict:
        overall_token_usage: dict = {}
        system_fingerprint = None
        for output in llm_outputs:
            if output is None:
                # Happens in streaming
                continue
            token_usage = output.get("token_usage")
            if token_usage is not None:
                for k, v in token_usage.items():
                    if v is None:
                        continue
                    if k in overall_token_usage:
                        overall_token_usage[k] = _update_token_usage(
                            overall_token_usage[k], v
                        )
                    else:
                        overall_token_usage[k] = v
            if system_fingerprint is None:
                system_fingerprint = output.get("system_fingerprint")
        combined = {"token_usage": overall_token_usage, "model_name": self.model_name}
        if system_fingerprint:
            combined["system_fingerprint"] = system_fingerprint
        return combined

    def _convert_chunk_to_generation_chunk(
        self,
        chunk: dict,
        default_chunk_class: type,
        base_generation_info: Optional[dict],
    ) -> Optional[ChatGenerationChunk]:
        if chunk.get("type") == "content.delta":  # from beta.chat.completions.stream
            return None
        token_usage = chunk.get("usage")
        choices = (
            chunk.get("choices", [])
            # from beta.chat.completions.stream
            or chunk.get("chunk", {}).get("choices", [])
        )

        usage_metadata: Optional[UsageMetadata] = (
            _create_usage_metadata(token_usage) if token_usage else None
        )
        if len(choices) == 0:
            # logprobs is implicitly None
            generation_chunk = ChatGenerationChunk(
                message=default_chunk_class(content="", usage_metadata=usage_metadata),
                generation_info=base_generation_info,
            )
            if self.output_version == "v1":
                generation_chunk.message.content = []
                generation_chunk.message.response_metadata["output_version"] = "v1"

            return generation_chunk

        choice = choices[0]
        if choice["delta"] is None:
            return None

        message_chunk = _convert_delta_to_message_chunk(
            choice["delta"], default_chunk_class
        )
        generation_info = {**base_generation_info} if base_generation_info else {}

        if finish_reason := choice.get("finish_reason"):
            generation_info["finish_reason"] = finish_reason
            if model_name := chunk.get("model"):
                generation_info["model_name"] = model_name
            if system_fingerprint := chunk.get("system_fingerprint"):
                generation_info["system_fingerprint"] = system_fingerprint
            if service_tier := chunk.get("service_tier"):
                generation_info["service_tier"] = service_tier
            if isinstance(message_chunk, AIMessageChunk):
                message_chunk.chunk_position = "last"

        logprobs = choice.get("logprobs")
        if logprobs:
            generation_info["logprobs"] = logprobs

        if usage_metadata and isinstance(message_chunk, AIMessageChunk):
            message_chunk.usage_metadata = usage_metadata

        message_chunk.response_metadata["model_provider"] = "openai"
        generation_chunk = ChatGenerationChunk(
            message=message_chunk, generation_info=generation_info or None
        )
        return generation_chunk

    def _stream_responses(
        self,
        messages: list[BaseMessage],
        stop: Optional[list[str]] = None,
        run_manager: Optional[CallbackManagerForLLMRun] = None,
        **kwargs: Any,
    ) -> Iterator[ChatGenerationChunk]:
        kwargs["stream"] = True
        payload = self._get_request_payload(messages, stop=stop, **kwargs)
        if self.include_response_headers:
            raw_context_manager = self.root_client.with_raw_response.responses.create(
                **payload
            )
            context_manager = raw_context_manager.parse()
            headers = {"headers": dict(raw_context_manager.headers)}
        else:
            context_manager = self.root_client.responses.create(**payload)
            headers = {}
        original_schema_obj = kwargs.get("response_format")

        with context_manager as response:
            is_first_chunk = True
            current_index = -1
            current_output_index = -1
            current_sub_index = -1
            has_reasoning = False
            for chunk in response:
                metadata = headers if is_first_chunk else {}
                (
                    current_index,
                    current_output_index,
                    current_sub_index,
                    generation_chunk,
                ) = _convert_responses_chunk_to_generation_chunk(
                    chunk,
                    current_index,
                    current_output_index,
                    current_sub_index,
                    schema=original_schema_obj,
                    metadata=metadata,
                    has_reasoning=has_reasoning,
                    output_version=self.output_version,
                )
                if generation_chunk:
                    if run_manager:
                        run_manager.on_llm_new_token(
                            generation_chunk.text, chunk=generation_chunk
                        )
                    is_first_chunk = False
                    if "reasoning" in generation_chunk.message.additional_kwargs:
                        has_reasoning = True
                    yield generation_chunk

    async def _astream_responses(
        self,
        messages: list[BaseMessage],
        stop: Optional[list[str]] = None,
        run_manager: Optional[AsyncCallbackManagerForLLMRun] = None,
        **kwargs: Any,
    ) -> AsyncIterator[ChatGenerationChunk]:
        kwargs["stream"] = True
        payload = self._get_request_payload(messages, stop=stop, **kwargs)
        if self.include_response_headers:
            raw_context_manager = (
                await self.root_async_client.with_raw_response.responses.create(
                    **payload
                )
            )
            context_manager = raw_context_manager.parse()
            headers = {"headers": dict(raw_context_manager.headers)}
        else:
            context_manager = await self.root_async_client.responses.create(**payload)
            headers = {}
        original_schema_obj = kwargs.get("response_format")

        async with context_manager as response:
            is_first_chunk = True
            current_index = -1
            current_output_index = -1
            current_sub_index = -1
            has_reasoning = False
            async for chunk in response:
                metadata = headers if is_first_chunk else {}
                (
                    current_index,
                    current_output_index,
                    current_sub_index,
                    generation_chunk,
                ) = _convert_responses_chunk_to_generation_chunk(
                    chunk,
                    current_index,
                    current_output_index,
                    current_sub_index,
                    schema=original_schema_obj,
                    metadata=metadata,
                    has_reasoning=has_reasoning,
                    output_version=self.output_version,
                )
                if generation_chunk:
                    if run_manager:
                        await run_manager.on_llm_new_token(
                            generation_chunk.text, chunk=generation_chunk
                        )
                    is_first_chunk = False
                    if "reasoning" in generation_chunk.message.additional_kwargs:
                        has_reasoning = True
                    yield generation_chunk

    def _should_stream_usage(
        self, stream_usage: Optional[bool] = None, **kwargs: Any
    ) -> bool:
        """Determine whether to include usage metadata in streaming output.

        For backwards compatibility, we check for `stream_options` passed
        explicitly to kwargs or in the model_kwargs and override self.stream_usage.
        """
        stream_usage_sources = [  # order of precedence
            stream_usage,
            kwargs.get("stream_options", {}).get("include_usage"),
            self.model_kwargs.get("stream_options", {}).get("include_usage"),
            self.stream_usage,
        ]
        for source in stream_usage_sources:
            if isinstance(source, bool):
                return source
        return self.stream_usage

    def _stream(
        self,
        messages: list[BaseMessage],
        stop: Optional[list[str]] = None,
        run_manager: Optional[CallbackManagerForLLMRun] = None,
        *,
        stream_usage: Optional[bool] = None,
        **kwargs: Any,
    ) -> Iterator[ChatGenerationChunk]:
        kwargs["stream"] = True
        stream_usage = self._should_stream_usage(stream_usage, **kwargs)
        if stream_usage:
            kwargs["stream_options"] = {"include_usage": stream_usage}
        payload = self._get_request_payload(messages, stop=stop, **kwargs)
        default_chunk_class: type[BaseMessageChunk] = AIMessageChunk
        base_generation_info = {}

        if "response_format" in payload:
            if self.include_response_headers:
                warnings.warn(
                    "Cannot currently include response headers when response_format is "
                    "specified."
                )
            payload.pop("stream")
            response_stream = self.root_client.beta.chat.completions.stream(**payload)
            context_manager = response_stream
        else:
            if self.include_response_headers:
                raw_response = self.client.with_raw_response.create(**payload)
                response = raw_response.parse()
                base_generation_info = {"headers": dict(raw_response.headers)}
            else:
                response = self.client.create(**payload)
            context_manager = response
        try:
            with context_manager as response:
                is_first_chunk = True
                for chunk in response:
                    if not isinstance(chunk, dict):
                        chunk = chunk.model_dump()
                    generation_chunk = self._convert_chunk_to_generation_chunk(
                        chunk,
                        default_chunk_class,
                        base_generation_info if is_first_chunk else {},
                    )
                    if generation_chunk is None:
                        continue
                    default_chunk_class = generation_chunk.message.__class__
                    logprobs = (generation_chunk.generation_info or {}).get("logprobs")
                    if run_manager:
                        run_manager.on_llm_new_token(
                            generation_chunk.text,
                            chunk=generation_chunk,
                            logprobs=logprobs,
                        )
                    is_first_chunk = False
                    yield generation_chunk
        except openai.BadRequestError as e:
            _handle_openai_bad_request(e)
        if hasattr(response, "get_final_completion") and "response_format" in payload:
            final_completion = response.get_final_completion()
            generation_chunk = self._get_generation_chunk_from_completion(
                final_completion
            )
            if run_manager:
                run_manager.on_llm_new_token(
                    generation_chunk.text, chunk=generation_chunk
                )
            yield generation_chunk

    def _generate(
        self,
        messages: list[BaseMessage],
        stop: Optional[list[str]] = None,
        run_manager: Optional[CallbackManagerForLLMRun] = None,
        **kwargs: Any,
    ) -> ChatResult:
        if self.streaming:
            stream_iter = self._stream(
                messages, stop=stop, run_manager=run_manager, **kwargs
            )
            return generate_from_stream(stream_iter)
        payload = self._get_request_payload(messages, stop=stop, **kwargs)
        generation_info = None
        raw_response = None
        try:
            if "response_format" in payload:
                payload.pop("stream")
                try:
                    raw_response = (
                        self.root_client.chat.completions.with_raw_response.parse(
                            **payload
                        )
                    )
                    response = raw_response.parse()
                except openai.BadRequestError as e:
                    _handle_openai_bad_request(e)
            elif self._use_responses_api(payload):
                original_schema_obj = kwargs.get("response_format")
                if original_schema_obj and _is_pydantic_class(original_schema_obj):
                    raw_response = self.root_client.responses.with_raw_response.parse(
                        **payload
                    )
                else:
                    raw_response = self.root_client.responses.with_raw_response.create(
                        **payload
                    )
                response = raw_response.parse()
                if self.include_response_headers:
                    generation_info = {"headers": dict(raw_response.headers)}
                return _construct_lc_result_from_responses_api(
                    response,
                    schema=original_schema_obj,
                    metadata=generation_info,
                    output_version=self.output_version,
                )
            else:
                raw_response = self.client.with_raw_response.create(**payload)
                response = raw_response.parse()
        except Exception as e:
            if raw_response is not None and hasattr(raw_response, "http_response"):
                e.response = raw_response.http_response  # type: ignore[attr-defined]
            raise e
        if (
            self.include_response_headers
            and raw_response is not None
            and hasattr(raw_response, "headers")
        ):
            generation_info = {"headers": dict(raw_response.headers)}
        return self._create_chat_result(response, generation_info)

    def _use_responses_api(self, payload: dict) -> bool:
        if isinstance(self.use_responses_api, bool):
            return self.use_responses_api
        elif self.output_version == "responses/v1":
            return True
        elif self.include is not None:
            return True
        elif self.reasoning is not None:
            return True
        elif self.truncation is not None:
            return True
        elif self.use_previous_response_id:
            return True
        else:
            return _use_responses_api(payload)

    def _get_request_payload(
        self,
        input_: LanguageModelInput,
        *,
        stop: Optional[list[str]] = None,
        **kwargs: Any,
    ) -> dict:
        messages = self._convert_input(input_).to_messages()
        if stop is not None:
            kwargs["stop"] = stop

        payload = {**self._default_params, **kwargs}

        if self._use_responses_api(payload):
            if self.use_previous_response_id:
                last_messages, previous_response_id = _get_last_messages(messages)
                payload_to_use = last_messages if previous_response_id else messages
                if previous_response_id:
                    payload["previous_response_id"] = previous_response_id
                payload = _construct_responses_api_payload(payload_to_use, payload)
            else:
                payload = _construct_responses_api_payload(messages, payload)
        else:
            payload["messages"] = [
                _convert_message_to_dict(_convert_from_v1_to_chat_completions(m))
                if isinstance(m, AIMessage)
                else _convert_message_to_dict(m)
                for m in messages
            ]
        return payload

    def _create_chat_result(
        self,
        response: Union[dict, openai.BaseModel],
        generation_info: Optional[dict] = None,
    ) -> ChatResult:
        generations = []

        response_dict = (
            response if isinstance(response, dict) else response.model_dump()
        )
        # Sometimes the AI Model calling will get error, we should raise it (this is
        # typically followed by a null value for `choices`, which we raise for
        # separately below).
        if response_dict.get("error"):
            raise ValueError(response_dict.get("error"))

        # Raise informative error messages for non-OpenAI chat completions APIs
        # that return malformed responses.
        try:
            choices = response_dict["choices"]
        except KeyError as e:
            raise KeyError(
                f"Response missing `choices` key: {response_dict.keys()}"
            ) from e

        if choices is None:
            raise TypeError("Received response with null value for `choices`.")

        token_usage = response_dict.get("usage")

        for res in choices:
            message = _convert_dict_to_message(res["message"])
            if token_usage and isinstance(message, AIMessage):
                message.usage_metadata = _create_usage_metadata(token_usage)
            generation_info = generation_info or {}
            generation_info["finish_reason"] = (
                res.get("finish_reason")
                if res.get("finish_reason") is not None
                else generation_info.get("finish_reason")
            )
            if "logprobs" in res:
                generation_info["logprobs"] = res["logprobs"]
            gen = ChatGeneration(message=message, generation_info=generation_info)
            generations.append(gen)
        llm_output = {
            "token_usage": token_usage,
            "model_provider": "openai",
            "model_name": response_dict.get("model", self.model_name),
            "system_fingerprint": response_dict.get("system_fingerprint", ""),
        }
        if "id" in response_dict:
            llm_output["id"] = response_dict["id"]
        if "service_tier" in response_dict:
            llm_output["service_tier"] = response_dict["service_tier"]

        if isinstance(response, openai.BaseModel) and getattr(
            response, "choices", None
        ):
            message = response.choices[0].message  # type: ignore[attr-defined]
            if hasattr(message, "parsed"):
                generations[0].message.additional_kwargs["parsed"] = message.parsed
            if hasattr(message, "refusal"):
                generations[0].message.additional_kwargs["refusal"] = message.refusal

        return ChatResult(generations=generations, llm_output=llm_output)

    async def _astream(
        self,
        messages: list[BaseMessage],
        stop: Optional[list[str]] = None,
        run_manager: Optional[AsyncCallbackManagerForLLMRun] = None,
        *,
        stream_usage: Optional[bool] = None,
        **kwargs: Any,
    ) -> AsyncIterator[ChatGenerationChunk]:
        kwargs["stream"] = True
        stream_usage = self._should_stream_usage(stream_usage, **kwargs)
        if stream_usage:
            kwargs["stream_options"] = {"include_usage": stream_usage}
        payload = self._get_request_payload(messages, stop=stop, **kwargs)
        default_chunk_class: type[BaseMessageChunk] = AIMessageChunk
        base_generation_info = {}

        if "response_format" in payload:
            if self.include_response_headers:
                warnings.warn(
                    "Cannot currently include response headers when response_format is "
                    "specified."
                )
            payload.pop("stream")
            response_stream = self.root_async_client.beta.chat.completions.stream(
                **payload
            )
            context_manager = response_stream
        else:
            if self.include_response_headers:
                raw_response = await self.async_client.with_raw_response.create(
                    **payload
                )
                response = raw_response.parse()
                base_generation_info = {"headers": dict(raw_response.headers)}
            else:
                response = await self.async_client.create(**payload)
            context_manager = response
        try:
            async with context_manager as response:
                is_first_chunk = True
                async for chunk in response:
                    if not isinstance(chunk, dict):
                        chunk = chunk.model_dump()
                    generation_chunk = self._convert_chunk_to_generation_chunk(
                        chunk,
                        default_chunk_class,
                        base_generation_info if is_first_chunk else {},
                    )
                    if generation_chunk is None:
                        continue
                    default_chunk_class = generation_chunk.message.__class__
                    logprobs = (generation_chunk.generation_info or {}).get("logprobs")
                    if run_manager:
                        await run_manager.on_llm_new_token(
                            generation_chunk.text,
                            chunk=generation_chunk,
                            logprobs=logprobs,
                        )
                    is_first_chunk = False
                    yield generation_chunk
        except openai.BadRequestError as e:
            _handle_openai_bad_request(e)
        if hasattr(response, "get_final_completion") and "response_format" in payload:
            final_completion = await response.get_final_completion()
            generation_chunk = self._get_generation_chunk_from_completion(
                final_completion
            )
            if run_manager:
                await run_manager.on_llm_new_token(
                    generation_chunk.text, chunk=generation_chunk
                )
            yield generation_chunk

    async def _agenerate(
        self,
        messages: list[BaseMessage],
        stop: Optional[list[str]] = None,
        run_manager: Optional[AsyncCallbackManagerForLLMRun] = None,
        **kwargs: Any,
    ) -> ChatResult:
        if self.streaming:
            stream_iter = self._astream(
                messages, stop=stop, run_manager=run_manager, **kwargs
            )
            return await agenerate_from_stream(stream_iter)
        payload = self._get_request_payload(messages, stop=stop, **kwargs)
        generation_info = None
        raw_response = None
        try:
            if "response_format" in payload:
                payload.pop("stream")
                try:
                    raw_response = await self.root_async_client.chat.completions.with_raw_response.parse(  # noqa: E501
                        **payload
                    )
                    response = raw_response.parse()
                except openai.BadRequestError as e:
                    _handle_openai_bad_request(e)
            elif self._use_responses_api(payload):
                original_schema_obj = kwargs.get("response_format")
                if original_schema_obj and _is_pydantic_class(original_schema_obj):
                    raw_response = (
                        await self.root_async_client.responses.with_raw_response.parse(
                            **payload
                        )
                    )
                else:
                    raw_response = (
                        await self.root_async_client.responses.with_raw_response.create(
                            **payload
                        )
                    )
                response = raw_response.parse()
                if self.include_response_headers:
                    generation_info = {"headers": dict(raw_response.headers)}
                return _construct_lc_result_from_responses_api(
                    response,
                    schema=original_schema_obj,
                    metadata=generation_info,
                    output_version=self.output_version,
                )
            else:
                raw_response = await self.async_client.with_raw_response.create(
                    **payload
                )
                response = raw_response.parse()
        except Exception as e:
            if raw_response is not None and hasattr(raw_response, "http_response"):
                e.response = raw_response.http_response  # type: ignore[attr-defined]
            raise e
        if (
            self.include_response_headers
            and raw_response is not None
            and hasattr(raw_response, "headers")
        ):
            generation_info = {"headers": dict(raw_response.headers)}
        return await run_in_executor(
            None, self._create_chat_result, response, generation_info
        )

    @property
    def _identifying_params(self) -> dict[str, Any]:
        """Get the identifying parameters."""
        return {"model_name": self.model_name, **self._default_params}

    def _get_invocation_params(
        self, stop: Optional[list[str]] = None, **kwargs: Any
    ) -> dict[str, Any]:
        """Get the parameters used to invoke the model."""
        params = {
            "model": self.model_name,
            **super()._get_invocation_params(stop=stop),
            **self._default_params,
            **kwargs,
        }
        # Redact headers from built-in remote MCP tool invocations
        if (tools := params.get("tools")) and isinstance(tools, list):
            params["tools"] = [
                ({**tool, "headers": "**REDACTED**"} if "headers" in tool else tool)
                if isinstance(tool, dict) and tool.get("type") == "mcp"
                else tool
                for tool in tools
            ]

        return params

    def _get_ls_params(
        self, stop: Optional[list[str]] = None, **kwargs: Any
    ) -> LangSmithParams:
        """Get standard params for tracing."""
        params = self._get_invocation_params(stop=stop, **kwargs)
        ls_params = LangSmithParams(
            ls_provider="openai",
            ls_model_name=self.model_name,
            ls_model_type="chat",
            ls_temperature=params.get("temperature", self.temperature),
        )
        if ls_max_tokens := params.get("max_tokens", self.max_tokens) or params.get(
            "max_completion_tokens", self.max_tokens
        ):
            ls_params["ls_max_tokens"] = ls_max_tokens
        if ls_stop := stop or params.get("stop", None):
            ls_params["ls_stop"] = ls_stop
        return ls_params

    @property
    def _llm_type(self) -> str:
        """Return type of chat model."""
        return "openai-chat"

    def _get_encoding_model(self) -> tuple[str, tiktoken.Encoding]:
        if self.tiktoken_model_name is not None:
            model = self.tiktoken_model_name
        else:
            model = self.model_name
        try:
            encoding = tiktoken.encoding_for_model(model)
        except KeyError:
            encoder = "cl100k_base"
            if (
                self.model_name.startswith("gpt-4o")
                or self.model_name.startswith("gpt-4.1")
                or self.model_name.startswith("gpt-5")
            ):
                encoder = "o200k_base"
            encoding = tiktoken.get_encoding(encoder)
        return model, encoding

    def get_token_ids(self, text: str) -> list[int]:
        """Get the tokens present in the text with tiktoken package."""
        if self.custom_get_token_ids is not None:
            return self.custom_get_token_ids(text)
        # tiktoken NOT supported for Python 3.7 or below
        if sys.version_info[1] <= 7:
            return super().get_token_ids(text)
        _, encoding_model = self._get_encoding_model()
        return encoding_model.encode(text)

    def get_num_tokens_from_messages(
        self,
        messages: Sequence[BaseMessage],
        tools: Optional[
            Sequence[Union[dict[str, Any], type, Callable, BaseTool]]
        ] = None,
    ) -> int:
        """Calculate num tokens for ``gpt-3.5-turbo`` and ``gpt-4`` with ``tiktoken`` package.

        **Requirements**: You must have the ``pillow`` installed if you want to count
        image tokens if you are specifying the image as a base64 string, and you must
        have both ``pillow`` and ``httpx`` installed if you are specifying the image
        as a URL. If these aren't installed image inputs will be ignored in token
        counting.

        `OpenAI reference <https://github.com/openai/openai-cookbook/blob/main/examples/How_to_format_inputs_to_ChatGPT_models.ipynb>`__

        Args:
            messages: The message inputs to tokenize.
            tools: If provided, sequence of dict, BaseModel, function, or BaseTools
                to be converted to tool schemas.
        """  # noqa: E501
        # TODO: Count bound tools as part of input.
        if tools is not None:
            warnings.warn(
                "Counting tokens in tool schemas is not yet supported. Ignoring tools."
            )
        if sys.version_info[1] <= 7:
            return super().get_num_tokens_from_messages(messages)
        model, encoding = self._get_encoding_model()
        if model.startswith("gpt-3.5-turbo-0301"):
            # every message follows <im_start>{role/name}\n{content}<im_end>\n
            tokens_per_message = 4
            # if there's a name, the role is omitted
            tokens_per_name = -1
        elif (
            model.startswith("gpt-3.5-turbo")
            or model.startswith("gpt-4")
            or model.startswith("gpt-5")
        ):
            tokens_per_message = 3
            tokens_per_name = 1
        else:
            raise NotImplementedError(
                f"get_num_tokens_from_messages() is not presently implemented "
                f"for model {model}. See "
                "https://platform.openai.com/docs/guides/text-generation/managing-tokens"  # noqa: E501
                " for information on how messages are converted to tokens."
            )
        num_tokens = 0
        messages_dict = [_convert_message_to_dict(m) for m in messages]
        for message in messages_dict:
            num_tokens += tokens_per_message
            for key, value in message.items():
                # This is an inferred approximation. OpenAI does not document how to
                # count tool message tokens.
                if key == "tool_call_id":
                    num_tokens += 3
                    continue
                if isinstance(value, list):
                    # content or tool calls
                    for val in value:
                        if isinstance(val, str) or val["type"] == "text":
                            text = val["text"] if isinstance(val, dict) else val
                            num_tokens += len(encoding.encode(text))
                        elif val["type"] == "image_url":
                            if val["image_url"].get("detail") == "low":
                                num_tokens += 85
                            else:
                                image_size = _url_to_size(val["image_url"]["url"])
                                if not image_size:
                                    continue
                                num_tokens += _count_image_tokens(*image_size)
                        # Tool/function call token counting is not documented by OpenAI.
                        # This is an approximation.
                        elif val["type"] == "function":
                            num_tokens += len(
                                encoding.encode(val["function"]["arguments"])
                            )
                            num_tokens += len(encoding.encode(val["function"]["name"]))
                        elif val["type"] == "file":
                            warnings.warn(
                                "Token counts for file inputs are not supported. "
                                "Ignoring file inputs."
                            )
                            pass
                        else:
                            raise ValueError(
                                f"Unrecognized content block type\n\n{val}"
                            )
                elif not value:
                    continue
                else:
                    # Cast str(value) in case the message value is not a string
                    # This occurs with function messages
                    num_tokens += len(encoding.encode(str(value)))
                if key == "name":
                    num_tokens += tokens_per_name
        # every reply is primed with <im_start>assistant
        num_tokens += 3
        return num_tokens

    def bind_tools(
        self,
        tools: Sequence[Union[dict[str, Any], type, Callable, BaseTool]],
        *,
        tool_choice: Optional[
            Union[dict, str, Literal["auto", "none", "required", "any"], bool]
        ] = None,
        strict: Optional[bool] = None,
        parallel_tool_calls: Optional[bool] = None,
        **kwargs: Any,
    ) -> Runnable[LanguageModelInput, AIMessage]:
        """Bind tool-like objects to this chat model.

        Assumes model is compatible with OpenAI tool-calling API.

        Args:
            tools: A list of tool definitions to bind to this chat model.
                Supports any tool definition handled by
                :meth:`langchain_core.utils.function_calling.convert_to_openai_tool`.
            tool_choice: Which tool to require the model to call. Options are:

                - str of the form ``'<<tool_name>>'``: calls <<tool_name>> tool.
                - ``'auto'``: automatically selects a tool (including no tool).
                - ``'none'``: does not call a tool.
                - ``'any'`` or ``'required'`` or ``True``: force at least one tool to be called.
                - dict of the form ``{"type": "function", "function": {"name": <<tool_name>>}}``: calls <<tool_name>> tool.
                - ``False`` or ``None``: no effect, default OpenAI behavior.
            strict: If True, model output is guaranteed to exactly match the JSON Schema
                provided in the tool definition. The input schema will also be validated according to the
                `supported schemas <https://platform.openai.com/docs/guides/structured-outputs/supported-schemas?api-mode=responses#supported-schemas>`__.
                If False, input schema will not be validated and model output will not
                be validated.
                If None, ``strict`` argument will not be passed to the model.
            parallel_tool_calls: Set to ``False`` to disable parallel tool use.
                Defaults to ``None`` (no specification, which allows parallel tool use).
            kwargs: Any additional parameters are passed directly to
                :meth:`~langchain_openai.chat_models.base.ChatOpenAI.bind`.

        .. versionchanged:: 0.1.21

            Support for ``strict`` argument added.

        """  # noqa: E501

        if parallel_tool_calls is not None:
            kwargs["parallel_tool_calls"] = parallel_tool_calls
        formatted_tools = [
            convert_to_openai_tool(tool, strict=strict) for tool in tools
        ]
        tool_names = []
        for tool in formatted_tools:
            if "function" in tool:
                tool_names.append(tool["function"]["name"])
            elif "name" in tool:
                tool_names.append(tool["name"])
            else:
                pass
        if tool_choice:
            if isinstance(tool_choice, str):
                # tool_choice is a tool/function name
                if tool_choice in tool_names:
                    tool_choice = {
                        "type": "function",
                        "function": {"name": tool_choice},
                    }
                elif tool_choice in WellKnownTools:
                    tool_choice = {"type": tool_choice}
                # 'any' is not natively supported by OpenAI API.
                # We support 'any' since other models use this instead of 'required'.
                elif tool_choice == "any":
                    tool_choice = "required"
                else:
                    pass
            elif isinstance(tool_choice, bool):
                tool_choice = "required"
            elif isinstance(tool_choice, dict):
                pass
            else:
                raise ValueError(
                    f"Unrecognized tool_choice type. Expected str, bool or dict. "
                    f"Received: {tool_choice}"
                )
            kwargs["tool_choice"] = tool_choice
        return super().bind(tools=formatted_tools, **kwargs)

    def with_structured_output(
        self,
        schema: Optional[_DictOrPydanticClass] = None,
        *,
        method: Literal[
            "function_calling", "json_mode", "json_schema"
        ] = "function_calling",
        include_raw: bool = False,
        strict: Optional[bool] = None,
        tools: Optional[list] = None,
        **kwargs: Any,
    ) -> Runnable[LanguageModelInput, _DictOrPydantic]:
        """Model wrapper that returns outputs formatted to match the given schema.

        Args:
            schema: The output schema. Can be passed in as:

                - an OpenAI function/tool schema,
                - a JSON Schema,
                - a TypedDict class (support added in 0.1.20),
                - or a Pydantic class.

                If ``schema`` is a Pydantic class then the model output will be a
                Pydantic instance of that class, and the model-generated fields will be
                validated by the Pydantic class. Otherwise the model output will be a
                dict and will not be validated. See :meth:`langchain_core.utils.function_calling.convert_to_openai_tool`
                for more on how to properly specify types and descriptions of
                schema fields when specifying a Pydantic or TypedDict class.

            method: The method for steering model generation, one of:

                - ``'function_calling'``:
                    Uses OpenAI's tool-calling (formerly called function calling)
                    `API <https://platform.openai.com/docs/guides/function-calling>`__
                - ``'json_schema'``:
                    Uses OpenAI's Structured Output `API <https://platform.openai.com/docs/guides/structured-outputs>`__
                    Supported for ``'gpt-4o-mini'``, ``'gpt-4o-2024-08-06'``, ``'o1'``, and later
                    models.
                - ``'json_mode'``:
                    Uses OpenAI's `JSON mode <https://platform.openai.com/docs/guides/structured-outputs/json-mode>`__.
                    Note that if using JSON mode then you must include instructions for
                    formatting the output into the desired schema into the model call

                Learn more about the differences between the methods and which models
                support which methods `here <https://platform.openai.com/docs/guides/structured-outputs/function-calling-vs-response-format>`__.

            include_raw:
                If False then only the parsed structured output is returned. If
                an error occurs during model output parsing it will be raised. If True
                then both the raw model response (a BaseMessage) and the parsed model
                response will be returned. If an error occurs during output parsing it
                will be caught and returned as well. The final output is always a dict
                with keys ``'raw'``, ``'parsed'``, and ``'parsing_error'``.
            strict:

                - True:
                    Model output is guaranteed to exactly match the schema.
                    The input schema will also be validated according to the `supported schemas <https://platform.openai.com/docs/guides/structured-outputs/supported-schemas?api-mode=responses#supported-schemas>`__.
                - False:
                    Input schema will not be validated and model output will not be
                    validated.
                - None:
                    ``strict`` argument will not be passed to the model.

            tools:
                A list of tool-like objects to bind to the chat model. Requires that:

                - ``method`` is ``'json_schema'`` (default).
                - ``strict=True``
                - ``include_raw=True``

                If a model elects to call a
                tool, the resulting ``AIMessage`` in ``'raw'`` will include tool calls.

                .. dropdown:: Example

                    .. code-block:: python

                        from langchain.chat_models import init_chat_model
                        from pydantic import BaseModel


                        class ResponseSchema(BaseModel):
                            response: str


                        def get_weather(location: str) -> str:
                            \"\"\"Get weather at a location.\"\"\"
                            pass

                        llm = init_chat_model("openai:gpt-4o-mini")

                        structured_llm = llm.with_structured_output(
                            ResponseSchema,
                            tools=[get_weather],
                            strict=True,
                            include_raw=True,
                        )

                        structured_llm.invoke("What's the weather in Boston?")

                    .. code-block:: python

                        {
                            "raw": AIMessage(content="", tool_calls=[...], ...),
                            "parsing_error": None,
                            "parsed": None,
                        }

            kwargs: Additional keyword args are passed through to the model.

        Returns:
            A Runnable that takes same inputs as a :class:`langchain_core.language_models.chat.BaseChatModel`.

            If ``include_raw`` is False and ``schema`` is a Pydantic class, Runnable outputs
            an instance of ``schema`` (i.e., a Pydantic object). Otherwise, if ``include_raw`` is False then Runnable outputs a dict.

            If ``include_raw`` is True, then Runnable outputs a dict with keys:

            - ``'raw'``: BaseMessage
            - ``'parsed'``: None if there was a parsing error, otherwise the type depends on the ``schema`` as described above.
            - ``'parsing_error'``: Optional[BaseException]

        .. versionchanged:: 0.1.20

            Added support for TypedDict class ``schema``.

        .. versionchanged:: 0.1.21

            Support for ``strict`` argument added.
            Support for ``method="json_schema"`` added.

        .. versionchanged:: 0.3.12
            Support for ``tools`` added.

        .. versionchanged:: 0.3.21
            Pass ``kwargs`` through to the model.

        """  # noqa: E501
        if strict is not None and method == "json_mode":
            raise ValueError(
                "Argument `strict` is not supported with `method`='json_mode'"
            )
        is_pydantic_schema = _is_pydantic_class(schema)

        if method == "json_schema":
            # Check for Pydantic BaseModel V1
            if (
                is_pydantic_schema and issubclass(schema, BaseModelV1)  # type: ignore[arg-type]
            ):
                warnings.warn(
                    "Received a Pydantic BaseModel V1 schema. This is not supported by "
                    'method="json_schema". Please use method="function_calling" '
                    "or specify schema via JSON Schema or Pydantic V2 BaseModel. "
                    'Overriding to method="function_calling".'
                )
                method = "function_calling"
            # Check for incompatible model
            if self.model_name and (
                self.model_name.startswith("gpt-3")
                or self.model_name.startswith("gpt-4-")
                or self.model_name == "gpt-4"
            ):
                warnings.warn(
                    f"Cannot use method='json_schema' with model {self.model_name} "
                    f"since it doesn't support OpenAI's Structured Output API. You can "
                    f"see supported models here: "
                    f"https://platform.openai.com/docs/guides/structured-outputs#supported-models. "  # noqa: E501
                    "To fix this warning, set `method='function_calling'. "
                    "Overriding to method='function_calling'."
                )
                method = "function_calling"

        if method == "function_calling":
            if schema is None:
                raise ValueError(
                    "schema must be specified when method is not 'json_mode'. "
                    "Received None."
                )
            tool_name = convert_to_openai_tool(schema)["function"]["name"]
            bind_kwargs = self._filter_disabled_params(
                **{
                    **dict(
                        tool_choice=tool_name,
                        parallel_tool_calls=False,
                        strict=strict,
                        ls_structured_output_format={
                            "kwargs": {"method": method, "strict": strict},
                            "schema": schema,
                        },
                    ),
                    **kwargs,
                }
            )

            llm = self.bind_tools([schema], **bind_kwargs)
            if is_pydantic_schema:
                output_parser: Runnable = PydanticToolsParser(
                    tools=[schema],  # type: ignore[list-item]
                    first_tool_only=True,  # type: ignore[list-item]
                )
            else:
                output_parser = JsonOutputKeyToolsParser(
                    key_name=tool_name, first_tool_only=True
                )
        elif method == "json_mode":
            llm = self.bind(
                **{
                    **dict(
                        response_format={"type": "json_object"},
                        ls_structured_output_format={
                            "kwargs": {"method": method},
                            "schema": schema,
                        },
                    ),
                    **kwargs,
                }
            )
            output_parser = (
                PydanticOutputParser(pydantic_object=schema)  # type: ignore[arg-type]
                if is_pydantic_schema
                else JsonOutputParser()
            )
        elif method == "json_schema":
            if schema is None:
                raise ValueError(
                    "schema must be specified when method is not 'json_mode'. "
                    "Received None."
                )
            response_format = _convert_to_openai_response_format(schema, strict=strict)
            bind_kwargs = {
                **dict(
                    response_format=response_format,
                    ls_structured_output_format={
                        "kwargs": {"method": method, "strict": strict},
                        "schema": convert_to_openai_tool(schema),
                    },
                    **kwargs,
                )
            }
            if tools:
                bind_kwargs["tools"] = [
                    convert_to_openai_tool(t, strict=strict) for t in tools
                ]
            llm = self.bind(**bind_kwargs)
            if is_pydantic_schema:
                output_parser = RunnableLambda(
                    partial(_oai_structured_outputs_parser, schema=cast(type, schema))
                ).with_types(output_type=cast(type, schema))
            else:
                output_parser = JsonOutputParser()
        else:
            raise ValueError(
                f"Unrecognized method argument. Expected one of 'function_calling' or "
                f"'json_mode'. Received: '{method}'"
            )

        if include_raw:
            parser_assign = RunnablePassthrough.assign(
                parsed=itemgetter("raw") | output_parser, parsing_error=lambda _: None
            )
            parser_none = RunnablePassthrough.assign(parsed=lambda _: None)
            parser_with_fallback = parser_assign.with_fallbacks(
                [parser_none], exception_key="parsing_error"
            )
            return RunnableMap(raw=llm) | parser_with_fallback
        else:
            return llm | output_parser

    def _filter_disabled_params(self, **kwargs: Any) -> dict[str, Any]:
        if not self.disabled_params:
            return kwargs
        filtered = {}
        for k, v in kwargs.items():
            # Skip param
            if k in self.disabled_params and (
                self.disabled_params[k] is None or v in self.disabled_params[k]
            ):
                continue
            # Keep param
            else:
                filtered[k] = v
        return filtered

    def _get_generation_chunk_from_completion(
        self, completion: openai.BaseModel
    ) -> ChatGenerationChunk:
        """Get chunk from completion (e.g., from final completion of a stream)."""
        chat_result = self._create_chat_result(completion)
        chat_message = chat_result.generations[0].message
        if isinstance(chat_message, AIMessage):
            usage_metadata = chat_message.usage_metadata
            # Skip tool_calls, already sent as chunks
            if "tool_calls" in chat_message.additional_kwargs:
                chat_message.additional_kwargs.pop("tool_calls")
        else:
            usage_metadata = None
        message = AIMessageChunk(
            content="",
            additional_kwargs=chat_message.additional_kwargs,
            usage_metadata=usage_metadata,
        )
        return ChatGenerationChunk(
            message=message, generation_info=chat_result.llm_output
        )


class ChatOpenAI(BaseChatOpenAI):  # type: ignore[override]
    """OpenAI chat model integration.

    .. dropdown:: Setup
        :open:

        Install ``langchain-openai`` and set environment variable ``OPENAI_API_KEY``.

        .. code-block:: bash

            pip install -U langchain-openai
            export OPENAI_API_KEY="your-api-key"

    .. dropdown:: Key init args — completion params

        model: str
            Name of OpenAI model to use.
        temperature: float
            Sampling temperature.
        max_tokens: Optional[int]
            Max number of tokens to generate.
        logprobs: Optional[bool]
            Whether to return logprobs.
        stream_options: Dict
            Configure streaming outputs, like whether to return token usage when
            streaming (``{"include_usage": True}``).
        use_responses_api: Optional[bool]
            Whether to use the responses API.

        See full list of supported init args and their descriptions in the params section.

    .. dropdown:: Key init args — client params

        timeout: Union[float, Tuple[float, float], Any, None]
            Timeout for requests.
        max_retries: Optional[int]
            Max number of retries.
        api_key: Optional[str]
            OpenAI API key. If not passed in will be read from env var ``OPENAI_API_KEY``.
        base_url: Optional[str]
            Base URL for API requests. Only specify if using a proxy or service
            emulator.
        organization: Optional[str]
            OpenAI organization ID. If not passed in will be read from env
            var ``OPENAI_ORG_ID``.

        See full list of supported init args and their descriptions in the params section.

    .. dropdown:: Instantiate

        .. code-block:: python

            from langchain_openai import ChatOpenAI

            llm = ChatOpenAI(
                model="gpt-4o",
                temperature=0,
                max_tokens=None,
                timeout=None,
                max_retries=2,
                # api_key="...",
                # base_url="...",
                # organization="...",
                # other params...
            )

        .. note::
            Any param which is not explicitly supported will be passed directly to the
            ``openai.OpenAI.chat.completions.create(...)`` API every time to the model is
            invoked. For example:

            .. code-block:: python

                from langchain_openai import ChatOpenAI
                import openai

                ChatOpenAI(..., frequency_penalty=0.2).invoke(...)

                # results in underlying API call of:

                openai.OpenAI(..).chat.completions.create(..., frequency_penalty=0.2)

                # which is also equivalent to:

                ChatOpenAI(...).invoke(..., frequency_penalty=0.2)

    .. dropdown:: Invoke

        .. code-block:: python

            messages = [
                (
                    "system",
                    "You are a helpful translator. Translate the user sentence to French.",
                ),
                ("human", "I love programming."),
            ]
            llm.invoke(messages)

        .. code-block:: pycon

            AIMessage(
                content="J'adore la programmation.",
                response_metadata={
                    "token_usage": {
                        "completion_tokens": 5,
                        "prompt_tokens": 31,
                        "total_tokens": 36,
                    },
                    "model_name": "gpt-4o",
                    "system_fingerprint": "fp_43dfabdef1",
                    "finish_reason": "stop",
                    "logprobs": None,
                },
                id="run-012cffe2-5d3d-424d-83b5-51c6d4a593d1-0",
                usage_metadata={"input_tokens": 31, "output_tokens": 5, "total_tokens": 36},
            )

    .. dropdown:: Stream

        .. code-block:: python

            for chunk in llm.stream(messages):
                print(chunk.text, end="")

        .. code-block:: python

            AIMessageChunk(content="", id="run-9e1517e3-12bf-48f2-bb1b-2e824f7cd7b0")
            AIMessageChunk(content="J", id="run-9e1517e3-12bf-48f2-bb1b-2e824f7cd7b0")
            AIMessageChunk(
                content="'adore", id="run-9e1517e3-12bf-48f2-bb1b-2e824f7cd7b0"
            )
            AIMessageChunk(content=" la", id="run-9e1517e3-12bf-48f2-bb1b-2e824f7cd7b0")
            AIMessageChunk(
                content=" programmation", id="run-9e1517e3-12bf-48f2-bb1b-2e824f7cd7b0"
            )
            AIMessageChunk(content=".", id="run-9e1517e3-12bf-48f2-bb1b-2e824f7cd7b0")
            AIMessageChunk(
                content="",
                response_metadata={"finish_reason": "stop"},
                id="run-9e1517e3-12bf-48f2-bb1b-2e824f7cd7b0",
            )

        .. code-block:: python

            stream = llm.stream(messages)
            full = next(stream)
            for chunk in stream:
                full += chunk
            full

        .. code-block:: python

            AIMessageChunk(
                content="J'adore la programmation.",
                response_metadata={"finish_reason": "stop"},
                id="run-bf917526-7f58-4683-84f7-36a6b671d140",
            )

    .. dropdown:: Async

        .. code-block:: python

            await llm.ainvoke(messages)

            # stream:
            # async for chunk in (await llm.astream(messages))

            # batch:
            # await llm.abatch([messages])

        .. code-block:: python

            AIMessage(
                content="J'adore la programmation.",
                response_metadata={
                    "token_usage": {
                        "completion_tokens": 5,
                        "prompt_tokens": 31,
                        "total_tokens": 36,
                    },
                    "model_name": "gpt-4o",
                    "system_fingerprint": "fp_43dfabdef1",
                    "finish_reason": "stop",
                    "logprobs": None,
                },
                id="run-012cffe2-5d3d-424d-83b5-51c6d4a593d1-0",
                usage_metadata={
                    "input_tokens": 31,
                    "output_tokens": 5,
                    "total_tokens": 36,
                },
            )

    .. dropdown:: Tool calling

        .. code-block:: python

            from pydantic import BaseModel, Field


            class GetWeather(BaseModel):
                '''Get the current weather in a given location'''

                location: str = Field(
                    ..., description="The city and state, e.g. San Francisco, CA"
                )


            class GetPopulation(BaseModel):
                '''Get the current population in a given location'''

                location: str = Field(
                    ..., description="The city and state, e.g. San Francisco, CA"
                )


            llm_with_tools = llm.bind_tools(
                [GetWeather, GetPopulation]
                # strict = True  # enforce tool args schema is respected
            )
            ai_msg = llm_with_tools.invoke(
                "Which city is hotter today and which is bigger: LA or NY?"
            )
            ai_msg.tool_calls

        .. code-block:: python

            [
                {
                    "name": "GetWeather",
                    "args": {"location": "Los Angeles, CA"},
                    "id": "call_6XswGD5Pqk8Tt5atYr7tfenU",
                },
                {
                    "name": "GetWeather",
                    "args": {"location": "New York, NY"},
                    "id": "call_ZVL15vA8Y7kXqOy3dtmQgeCi",
                },
                {
                    "name": "GetPopulation",
                    "args": {"location": "Los Angeles, CA"},
                    "id": "call_49CFW8zqC9W7mh7hbMLSIrXw",
                },
                {
                    "name": "GetPopulation",
                    "args": {"location": "New York, NY"},
                    "id": "call_6ghfKxV264jEfe1mRIkS3PE7",
                },
            ]

        .. note::
            ``openai >= 1.32`` supports a ``parallel_tool_calls`` parameter
            that defaults to ``True``. This parameter can be set to ``False`` to
            disable parallel tool calls:

            .. code-block:: python

                ai_msg = llm_with_tools.invoke(
                    "What is the weather in LA and NY?", parallel_tool_calls=False
                )
                ai_msg.tool_calls

            .. code-block:: python

                [
                    {
                        "name": "GetWeather",
                        "args": {"location": "Los Angeles, CA"},
                        "id": "call_4OoY0ZR99iEvC7fevsH8Uhtz",
                    }
                ]

        Like other runtime parameters, ``parallel_tool_calls`` can be bound to a model
        using ``llm.bind(parallel_tool_calls=False)`` or during instantiation by
        setting ``model_kwargs``.

        See ``ChatOpenAI.bind_tools()`` method for more.

    .. dropdown:: Built-in tools

        .. versionadded:: 0.3.9

        You can access `built-in tools <https://platform.openai.com/docs/guides/tools?api-mode=responses>`_
        supported by the OpenAI Responses API. See LangChain
        `docs <https://python.langchain.com/docs/integrations/chat/openai/>`__ for more
        detail.

        .. note::
            ``langchain-openai >= 0.3.26`` allows users to opt-in to an updated
            AIMessage format when using the Responses API. Setting

            ..  code-block:: python

                llm = ChatOpenAI(model="...", output_version="responses/v1")

            will format output from reasoning summaries, built-in tool invocations, and
            other response items into the message's ``content`` field, rather than
            ``additional_kwargs``. We recommend this format for new applications.

        .. code-block:: python

            from langchain_openai import ChatOpenAI

            llm = ChatOpenAI(model="gpt-4.1-mini", output_version="responses/v1")

            tool = {"type": "web_search_preview"}
            llm_with_tools = llm.bind_tools([tool])

            response = llm_with_tools.invoke(
                "What was a positive news story from today?"
            )
            response.content

        .. code-block:: python

            [
                {
                    "type": "text",
                    "text": "Today, a heartwarming story emerged from ...",
                    "annotations": [
                        {
                            "end_index": 778,
                            "start_index": 682,
                            "title": "Title of story",
                            "type": "url_citation",
                            "url": "<url of story>",
                        }
                    ],
                }
            ]

    .. dropdown:: Managing conversation state

        .. versionadded:: 0.3.9

        OpenAI's Responses API supports management of
        `conversation state <https://platform.openai.com/docs/guides/conversation-state?api-mode=responses>`_.
        Passing in response IDs from previous messages will continue a conversational
        thread. See LangChain
        `conversation docs <https://python.langchain.com/docs/integrations/chat/openai/>`__ for more
        detail.

        .. code-block:: python

            from langchain_openai import ChatOpenAI

            llm = ChatOpenAI(
                model="gpt-4.1-mini",
                use_responses_api=True,
                output_version="responses/v1",
            )
            response = llm.invoke("Hi, I'm Bob.")
            response.text

        .. code-block:: python

            "Hi Bob! How can I assist you today?"

        .. code-block:: python

            second_response = llm.invoke(
                "What is my name?",
                previous_response_id=response.response_metadata["id"],
            )
            second_response.text

        .. code-block:: python

            "Your name is Bob. How can I help you today, Bob?"

        .. versionadded:: 0.3.26

        You can also initialize ChatOpenAI with :attr:`use_previous_response_id`.
        Input messages up to the most recent response will then be dropped from request
        payloads, and ``previous_response_id`` will be set using the ID of the most
        recent response.

        .. code-block:: python

            llm = ChatOpenAI(model="gpt-4.1-mini", use_previous_response_id=True)

    .. dropdown:: Reasoning output

        OpenAI's Responses API supports `reasoning models <https://platform.openai.com/docs/guides/reasoning?api-mode=responses>`_
        that expose a summary of internal reasoning processes.

        .. note::
            ``langchain-openai >= 0.3.26`` allows users to opt-in to an updated
            AIMessage format when using the Responses API. Setting

            ..  code-block:: python

                llm = ChatOpenAI(model="...", output_version="responses/v1")

            will format output from reasoning summaries, built-in tool invocations, and
            other response items into the message's ``content`` field, rather than
            ``additional_kwargs``. We recommend this format for new applications.

        .. code-block:: python

            from langchain_openai import ChatOpenAI

            reasoning = {
                "effort": "medium",  # 'low', 'medium', or 'high'
                "summary": "auto",  # 'detailed', 'auto', or None
            }

            llm = ChatOpenAI(
                model="o4-mini", reasoning=reasoning, output_version="responses/v1"
            )
            response = llm.invoke("What is 3^3?")

            # Response text
            print(f"Output: {response.text}")

            # Reasoning summaries
            for block in response.content:
                if block["type"] == "reasoning":
                    for summary in block["summary"]:
                        print(summary["text"])

        .. code-block:: none

            Output: 3³ = 27
            Reasoning: The user wants to know...

    .. dropdown:: Structured output

        .. code-block:: python

            from typing import Optional

            from pydantic import BaseModel, Field


            class Joke(BaseModel):
                '''Joke to tell user.'''

                setup: str = Field(description="The setup of the joke")
                punchline: str = Field(description="The punchline to the joke")
                rating: Optional[int] = Field(
                    description="How funny the joke is, from 1 to 10"
                )


            structured_llm = llm.with_structured_output(Joke)
            structured_llm.invoke("Tell me a joke about cats")

        .. code-block:: python

            Joke(
                setup="Why was the cat sitting on the computer?",
                punchline="To keep an eye on the mouse!",
                rating=None,
            )

        See ``ChatOpenAI.with_structured_output()`` for more.

    .. dropdown:: JSON mode

        .. code-block:: python

            json_llm = llm.bind(response_format={"type": "json_object"})
            ai_msg = json_llm.invoke(
                "Return a JSON object with key 'random_ints' and a value of 10 random ints in [0-99]"
            )
            ai_msg.content

        .. code-block:: python

            '\\n{\\n  "random_ints": [23, 87, 45, 12, 78, 34, 56, 90, 11, 67]\\n}'

    .. dropdown:: Image input

        .. code-block:: python

            import base64
            import httpx
            from langchain_core.messages import HumanMessage

            image_url = "https://upload.wikimedia.org/wikipedia/commons/thumb/d/dd/Gfp-wisconsin-madison-the-nature-boardwalk.jpg/2560px-Gfp-wisconsin-madison-the-nature-boardwalk.jpg"
            image_data = base64.b64encode(httpx.get(image_url).content).decode("utf-8")
            message = HumanMessage(
                content=[
                    {"type": "text", "text": "describe the weather in this image"},
                    {
                        "type": "image_url",
                        "image_url": {"url": f"data:image/jpeg;base64,{image_data}"},
                    },
                ]
            )
            ai_msg = llm.invoke([message])
            ai_msg.content

        .. code-block:: python

            "The weather in the image appears to be clear and pleasant. The sky is mostly blue with scattered, light clouds, suggesting a sunny day with minimal cloud cover. There is no indication of rain or strong winds, and the overall scene looks bright and calm. The lush green grass and clear visibility further indicate good weather conditions."

    .. dropdown:: Token usage

        .. code-block:: python

            ai_msg = llm.invoke(messages)
            ai_msg.usage_metadata

        .. code-block:: python

            {"input_tokens": 28, "output_tokens": 5, "total_tokens": 33}

        When streaming, set the ``stream_usage`` kwarg:

        .. code-block:: python

            stream = llm.stream(messages, stream_usage=True)
            full = next(stream)
            for chunk in stream:
                full += chunk
            full.usage_metadata

        .. code-block:: python

            {"input_tokens": 28, "output_tokens": 5, "total_tokens": 33}

        Alternatively, setting ``stream_usage`` when instantiating the model can be
        useful when incorporating ``ChatOpenAI`` into LCEL chains-- or when using
        methods like ``.with_structured_output``, which generate chains under the
        hood.

        .. code-block:: python

            llm = ChatOpenAI(model="gpt-4o", stream_usage=True)
            structured_llm = llm.with_structured_output(...)

    .. dropdown:: Logprobs

        .. code-block:: python

            logprobs_llm = llm.bind(logprobs=True)
            ai_msg = logprobs_llm.invoke(messages)
            ai_msg.response_metadata["logprobs"]

        .. code-block:: python

            {
                "content": [
                    {
                        "token": "J",
                        "bytes": [74],
                        "logprob": -4.9617593e-06,
                        "top_logprobs": [],
                    },
                    {
                        "token": "'adore",
                        "bytes": [39, 97, 100, 111, 114, 101],
                        "logprob": -0.25202933,
                        "top_logprobs": [],
                    },
                    {
                        "token": " la",
                        "bytes": [32, 108, 97],
                        "logprob": -0.20141791,
                        "top_logprobs": [],
                    },
                    {
                        "token": " programmation",
                        "bytes": [
                            32,
                            112,
                            114,
                            111,
                            103,
                            114,
                            97,
                            109,
                            109,
                            97,
                            116,
                            105,
                            111,
                            110,
                        ],
                        "logprob": -1.9361265e-07,
                        "top_logprobs": [],
                    },
                    {
                        "token": ".",
                        "bytes": [46],
                        "logprob": -1.2233183e-05,
                        "top_logprobs": [],
                    },
                ]
            }

    .. dropdown:: Response metadata

        .. code-block:: python

            ai_msg = llm.invoke(messages)
            ai_msg.response_metadata

        .. code-block:: python

            {
                "token_usage": {
                    "completion_tokens": 5,
                    "prompt_tokens": 28,
                    "total_tokens": 33,
                },
                "model_name": "gpt-4o",
                "system_fingerprint": "fp_319be4768e",
                "finish_reason": "stop",
                "logprobs": None,
            }

    .. dropdown:: Flex processing

        OpenAI offers a variety of
        `service tiers <https://platform.openai.com/docs/guides/flex-processing>`_.
        The "flex" tier offers cheaper pricing for requests, with the trade-off that
        responses may take longer and resources might not always be available.
        This approach is best suited for non-critical tasks, including model testing,
        data enhancement, or jobs that can be run asynchronously.

        To use it, initialize the model with ``service_tier="flex"``:

        .. code-block:: python

            from langchain_openai import ChatOpenAI

            llm = ChatOpenAI(model="o4-mini", service_tier="flex")

        Note that this is a beta feature that is only available for a subset of models.
        See OpenAI `flex processing docs <https://platform.openai.com/docs/guides/flex-processing>`__
        for more detail.

    .. dropdown:: OpenAI-compatible APIs

        ``ChatOpenAI`` can be used with OpenAI-compatible APIs like `LM Studio <https://lmstudio.ai/>`__,
        `vLLM <https://github.com/vllm-project/vllm>`__,
        `Ollama <https://ollama.com/>`__, and others.
        To use custom parameters specific to these providers, use the ``extra_body`` parameter.

        **LM Studio example** with TTL (auto-eviction):

        .. code-block:: python

            from langchain_openai import ChatOpenAI

            llm = ChatOpenAI(
                base_url="http://localhost:1234/v1",
                api_key="lm-studio",  # Can be any string
                model="mlx-community/QwQ-32B-4bit",
                temperature=0,
                extra_body={
                    "ttl": 300
                },  # Auto-evict model after 5 minutes of inactivity
            )

        **vLLM example** with custom parameters:

        .. code-block:: python

            llm = ChatOpenAI(
                base_url="http://localhost:8000/v1",
                api_key="EMPTY",
                model="meta-llama/Llama-2-7b-chat-hf",
                extra_body={"use_beam_search": True, "best_of": 4},
            )

    .. dropdown:: model_kwargs vs extra_body

        Use the correct parameter for different types of API arguments:

        **Use ``model_kwargs`` for:**

        - Standard OpenAI API parameters not explicitly defined as class parameters
        - Parameters that should be flattened into the top-level request payload
        - Examples: ``max_completion_tokens``, ``stream_options``, ``modalities``, ``audio``

        .. code-block:: python

            # Standard OpenAI parameters
            llm = ChatOpenAI(
                model="gpt-4o",
                model_kwargs={
                    "stream_options": {"include_usage": True},
                    "max_completion_tokens": 300,
                    "modalities": ["text", "audio"],
                    "audio": {"voice": "alloy", "format": "wav"},
                },
            )

        **Use ``extra_body`` for:**

        - Custom parameters specific to OpenAI-compatible providers (vLLM, LM Studio, etc.)
        - Parameters that need to be nested under ``extra_body`` in the request
        - Any non-standard OpenAI API parameters

        .. code-block:: python

            # Custom provider parameters
            llm = ChatOpenAI(
                base_url="http://localhost:8000/v1",
                model="custom-model",
                extra_body={
                    "use_beam_search": True,  # vLLM parameter
                    "best_of": 4,  # vLLM parameter
                    "ttl": 300,  # LM Studio parameter
                },
            )

        **Key Differences:**

        - ``model_kwargs``: Parameters are **merged into top-level** request payload
        - ``extra_body``: Parameters are **nested under ``extra_body``** key in request

        .. important::

            Always use ``extra_body`` for custom parameters, **not** ``model_kwargs``.
            Using ``model_kwargs`` for non-OpenAI parameters will cause API errors.

    .. dropdown:: Prompt caching optimization

        For high-volume applications with repetitive prompts, use ``prompt_cache_key``
        per-invocation to improve cache hit rates and reduce costs:

        .. code-block:: python

            llm = ChatOpenAI(model="gpt-4o-mini")

            response = llm.invoke(
                messages,
                prompt_cache_key="example-key-a",  # Routes to same machine for cache hits
            )

            customer_response = llm.invoke(messages, prompt_cache_key="example-key-b")
            support_response = llm.invoke(messages, prompt_cache_key="example-key-c")

            # Dynamic cache keys based on context
            cache_key = f"example-key-{dynamic_suffix}"
            response = llm.invoke(messages, prompt_cache_key=cache_key)

        Cache keys help ensure requests with the same prompt prefix are routed to
        machines with existing cache, providing cost reduction and latency improvement on
        cached tokens.

    """  # noqa: E501

    max_tokens: Optional[int] = Field(default=None, alias="max_completion_tokens")
    """Maximum number of tokens to generate."""

    @property
    def lc_secrets(self) -> dict[str, str]:
        return {"openai_api_key": "OPENAI_API_KEY"}

    @classmethod
    def get_lc_namespace(cls) -> list[str]:
        """Get the namespace of the langchain object."""
        return ["langchain", "chat_models", "openai"]

    @property
    def lc_attributes(self) -> dict[str, Any]:
        attributes: dict[str, Any] = {}

        if self.openai_organization:
            attributes["openai_organization"] = self.openai_organization

        if self.openai_api_base:
            attributes["openai_api_base"] = self.openai_api_base

        if self.openai_proxy:
            attributes["openai_proxy"] = self.openai_proxy

        return attributes

    @classmethod
    def is_lc_serializable(cls) -> bool:
        """Return whether this model can be serialized by LangChain."""
        return True

    @property
    def _default_params(self) -> dict[str, Any]:
        """Get the default parameters for calling OpenAI API."""
        params = super()._default_params
        if "max_tokens" in params:
            params["max_completion_tokens"] = params.pop("max_tokens")

        return params

    def _get_request_payload(
        self,
        input_: LanguageModelInput,
        *,
        stop: Optional[list[str]] = None,
        **kwargs: Any,
    ) -> dict:
        payload = super()._get_request_payload(input_, stop=stop, **kwargs)
        # max_tokens was deprecated in favor of max_completion_tokens
        # in September 2024 release
        if "max_tokens" in payload:
            payload["max_completion_tokens"] = payload.pop("max_tokens")

        # Mutate system message role to "developer" for o-series models
        if self.model_name and re.match(r"^o\d", self.model_name):
            for message in payload.get("messages", []):
                if message["role"] == "system":
                    message["role"] = "developer"
        return payload

    def _stream(self, *args: Any, **kwargs: Any) -> Iterator[ChatGenerationChunk]:
        """Route to Chat Completions or Responses API."""
        if self._use_responses_api({**kwargs, **self.model_kwargs}):
            return super()._stream_responses(*args, **kwargs)
        else:
            return super()._stream(*args, **kwargs)

    async def _astream(
        self, *args: Any, **kwargs: Any
    ) -> AsyncIterator[ChatGenerationChunk]:
        """Route to Chat Completions or Responses API."""
        if self._use_responses_api({**kwargs, **self.model_kwargs}):
            async for chunk in super()._astream_responses(*args, **kwargs):
                yield chunk
        else:
            async for chunk in super()._astream(*args, **kwargs):
                yield chunk

    def with_structured_output(
        self,
        schema: Optional[_DictOrPydanticClass] = None,
        *,
        method: Literal["function_calling", "json_mode", "json_schema"] = "json_schema",
        include_raw: bool = False,
        strict: Optional[bool] = None,
        **kwargs: Any,
    ) -> Runnable[LanguageModelInput, _DictOrPydantic]:
        """Model wrapper that returns outputs formatted to match the given schema.

        Args:
            schema: The output schema. Can be passed in as:

                - a JSON Schema,
                - a TypedDict class,
                - or a Pydantic class,
                - an OpenAI function/tool schema.

                If ``schema`` is a Pydantic class then the model output will be a
                Pydantic instance of that class, and the model-generated fields will be
                validated by the Pydantic class. Otherwise the model output will be a
                dict and will not be validated. See :meth:`langchain_core.utils.function_calling.convert_to_openai_tool`
                for more on how to properly specify types and descriptions of
                schema fields when specifying a Pydantic or TypedDict class.

            method: The method for steering model generation, one of:

                - ``'json_schema'``:
                    Uses OpenAI's `Structured Output API <https://platform.openai.com/docs/guides/structured-outputs>`__.
                    Supported for ``'gpt-4o-mini'``, ``'gpt-4o-2024-08-06'``, ``'o1'``, and later
                    models.
                - ``'function_calling'``:
                    Uses OpenAI's tool-calling (formerly called function calling)
                    `API <https://platform.openai.com/docs/guides/function-calling>`__
                - ``'json_mode'``:
                    Uses OpenAI's `JSON mode <https://platform.openai.com/docs/guides/structured-outputs/json-mode>`__.
                    Note that if using JSON mode then you must include instructions for
                    formatting the output into the desired schema into the model call

                Learn more about the differences between the methods and which models
                support which methods `here <https://platform.openai.com/docs/guides/structured-outputs/function-calling-vs-response-format>`__.

            include_raw:
                If False then only the parsed structured output is returned. If
                an error occurs during model output parsing it will be raised. If True
                then both the raw model response (a BaseMessage) and the parsed model
                response will be returned. If an error occurs during output parsing it
                will be caught and returned as well. The final output is always a dict
                with keys ``'raw'``, ``'parsed'``, and ``'parsing_error'``.
            strict:

                - True:
                    Model output is guaranteed to exactly match the schema.
                    The input schema will also be validated according to the `supported schemas <https://platform.openai.com/docs/guides/structured-outputs/supported-schemas?api-mode=responses#supported-schemas>`__.
                - False:
                    Input schema will not be validated and model output will not be
                    validated.
                - None:
                    ``strict`` argument will not be passed to the model.

                If schema is specified via TypedDict or JSON schema, ``strict`` is not
                enabled by default. Pass ``strict=True`` to enable it.

                .. note::
                    ``strict`` can only be non-null if ``method`` is ``'json_schema'`` or ``'function_calling'``.
            tools:
                A list of tool-like objects to bind to the chat model. Requires that:

                - ``method`` is ``'json_schema'`` (default).
                - ``strict=True``
                - ``include_raw=True``

                If a model elects to call a
                tool, the resulting ``AIMessage`` in ``'raw'`` will include tool calls.

                .. dropdown:: Example

                    .. code-block:: python

                        from langchain.chat_models import init_chat_model
                        from pydantic import BaseModel


                        class ResponseSchema(BaseModel):
                            response: str


                        def get_weather(location: str) -> str:
                            \"\"\"Get weather at a location.\"\"\"
                            pass

                        llm = init_chat_model("openai:gpt-4o-mini")

                        structured_llm = llm.with_structured_output(
                            ResponseSchema,
                            tools=[get_weather],
                            strict=True,
                            include_raw=True,
                        )

                        structured_llm.invoke("What's the weather in Boston?")

                    .. code-block:: python

                        {
                            "raw": AIMessage(content="", tool_calls=[...], ...),
                            "parsing_error": None,
                            "parsed": None,
                        }

            kwargs: Additional keyword args are passed through to the model.

        Returns:
            A Runnable that takes same inputs as a :class:`langchain_core.language_models.chat.BaseChatModel`.

            If ``include_raw`` is False and ``schema`` is a Pydantic class, Runnable outputs
            an instance of ``schema`` (i.e., a Pydantic object). Otherwise, if ``include_raw`` is False then Runnable outputs a dict.

            If ``include_raw`` is True, then Runnable outputs a dict with keys:

            - ``'raw'``: BaseMessage
            - ``'parsed'``: None if there was a parsing error, otherwise the type depends on the ``schema`` as described above.
            - ``'parsing_error'``: Optional[BaseException]

        .. versionchanged:: 0.1.20

            Added support for TypedDict class ``schema``.

        .. versionchanged:: 0.1.21

            Support for ``strict`` argument added.
            Support for ``method="json_schema"`` added.

        .. versionchanged:: 0.3.0

            ``method`` default changed from "function_calling" to "json_schema".

        .. versionchanged:: 0.3.12
            Support for ``tools`` added.

        .. versionchanged:: 0.3.21
            Pass ``kwargs`` through to the model.

        .. dropdown:: Example: schema=Pydantic class, method="json_schema", include_raw=False, strict=True

            Note, OpenAI has a number of restrictions on what types of schemas can be
            provided if ``strict`` = True. When using Pydantic, our model cannot
            specify any Field metadata (like min/max constraints) and fields cannot
            have default values.

            See all constraints `here <https://platform.openai.com/docs/guides/structured-outputs/supported-schemas>`__.

            .. code-block:: python

                from typing import Optional

                from langchain_openai import ChatOpenAI
                from pydantic import BaseModel, Field


                class AnswerWithJustification(BaseModel):
                    '''An answer to the user question along with justification for the answer.'''

                    answer: str
                    justification: Optional[str] = Field(
                        default=..., description="A justification for the answer."
                    )


                llm = ChatOpenAI(model="gpt-4o", temperature=0)
                structured_llm = llm.with_structured_output(AnswerWithJustification)

                structured_llm.invoke(
                    "What weighs more a pound of bricks or a pound of feathers"
                )

                # -> AnswerWithJustification(
                #     answer='They weigh the same',
                #     justification='Both a pound of bricks and a pound of feathers weigh one pound. The weight is the same, but the volume or density of the objects may differ.'
                # )

        .. dropdown:: Example: schema=Pydantic class, method="function_calling", include_raw=False, strict=False

            .. code-block:: python

                from typing import Optional

                from langchain_openai import ChatOpenAI
                from pydantic import BaseModel, Field


                class AnswerWithJustification(BaseModel):
                    '''An answer to the user question along with justification for the answer.'''

                    answer: str
                    justification: Optional[str] = Field(
                        default=..., description="A justification for the answer."
                    )


                llm = ChatOpenAI(model="gpt-4o", temperature=0)
                structured_llm = llm.with_structured_output(
                    AnswerWithJustification, method="function_calling"
                )

                structured_llm.invoke(
                    "What weighs more a pound of bricks or a pound of feathers"
                )

                # -> AnswerWithJustification(
                #     answer='They weigh the same',
                #     justification='Both a pound of bricks and a pound of feathers weigh one pound. The weight is the same, but the volume or density of the objects may differ.'
                # )

        .. dropdown:: Example: schema=Pydantic class, method="json_schema", include_raw=True

            .. code-block:: python

                from langchain_openai import ChatOpenAI
                from pydantic import BaseModel


                class AnswerWithJustification(BaseModel):
                    '''An answer to the user question along with justification for the answer.'''

                    answer: str
                    justification: str


                llm = ChatOpenAI(model="gpt-4o", temperature=0)
                structured_llm = llm.with_structured_output(
                    AnswerWithJustification, include_raw=True
                )

                structured_llm.invoke(
                    "What weighs more a pound of bricks or a pound of feathers"
                )
                # -> {
                #     'raw': AIMessage(content='', additional_kwargs={'tool_calls': [{'id': 'call_Ao02pnFYXD6GN1yzc0uXPsvF', 'function': {'arguments': '{"answer":"They weigh the same.","justification":"Both a pound of bricks and a pound of feathers weigh one pound. The weight is the same, but the volume or density of the objects may differ."}', 'name': 'AnswerWithJustification'}, 'type': 'function'}]}),
                #     'parsed': AnswerWithJustification(answer='They weigh the same.', justification='Both a pound of bricks and a pound of feathers weigh one pound. The weight is the same, but the volume or density of the objects may differ.'),
                #     'parsing_error': None
                # }

        .. dropdown:: Example: schema=TypedDict class, method="json_schema", include_raw=False, strict=False

            .. code-block:: python

                # IMPORTANT: If you are using Python <=3.8, you need to import Annotated
                # from typing_extensions, not from typing.
                from typing_extensions import Annotated, TypedDict

                from langchain_openai import ChatOpenAI


                class AnswerWithJustification(TypedDict):
                    '''An answer to the user question along with justification for the answer.'''

                    answer: str
                    justification: Annotated[
                        Optional[str], None, "A justification for the answer."
                    ]


                llm = ChatOpenAI(model="gpt-4o", temperature=0)
                structured_llm = llm.with_structured_output(AnswerWithJustification)

                structured_llm.invoke(
                    "What weighs more a pound of bricks or a pound of feathers"
                )
                # -> {
                #     'answer': 'They weigh the same',
                #     'justification': 'Both a pound of bricks and a pound of feathers weigh one pound. The weight is the same, but the volume and density of the two substances differ.'
                # }

        .. dropdown:: Example: schema=OpenAI function schema, method="json_schema", include_raw=False

            .. code-block:: python

                from langchain_openai import ChatOpenAI

                oai_schema = {
                    'name': 'AnswerWithJustification',
                    'description': 'An answer to the user question along with justification for the answer.',
                    'parameters': {
                        'type': 'object',
                        'properties': {
                            'answer': {'type': 'string'},
                            'justification': {'description': 'A justification for the answer.', 'type': 'string'}
                        },
                       'required': ['answer']
                   }
               }

                llm = ChatOpenAI(model="gpt-4o", temperature=0)
                structured_llm = llm.with_structured_output(oai_schema)

                structured_llm.invoke(
                    "What weighs more a pound of bricks or a pound of feathers"
                )
                # -> {
                #     'answer': 'They weigh the same',
                #     'justification': 'Both a pound of bricks and a pound of feathers weigh one pound. The weight is the same, but the volume and density of the two substances differ.'
                # }

        .. dropdown:: Example: schema=Pydantic class, method="json_mode", include_raw=True

            .. code-block::

                from langchain_openai import ChatOpenAI
                from pydantic import BaseModel

                class AnswerWithJustification(BaseModel):
                    answer: str
                    justification: str

                llm = ChatOpenAI(model="gpt-4o", temperature=0)
                structured_llm = llm.with_structured_output(
                    AnswerWithJustification,
                    method="json_mode",
                    include_raw=True
                )

                structured_llm.invoke(
                    "Answer the following question. "
                    "Make sure to return a JSON blob with keys 'answer' and 'justification'.\\n\\n"
                    "What's heavier a pound of bricks or a pound of feathers?"
                )
                # -> {
                #     'raw': AIMessage(content='{\\n    "answer": "They are both the same weight.",\\n    "justification": "Both a pound of bricks and a pound of feathers weigh one pound. The difference lies in the volume and density of the materials, not the weight." \\n}'),
                #     'parsed': AnswerWithJustification(answer='They are both the same weight.', justification='Both a pound of bricks and a pound of feathers weigh one pound. The difference lies in the volume and density of the materials, not the weight.'),
                #     'parsing_error': None
                # }

        .. dropdown:: Example: schema=None, method="json_mode", include_raw=True

            .. code-block::

                structured_llm = llm.with_structured_output(method="json_mode", include_raw=True)

                structured_llm.invoke(
                    "Answer the following question. "
                    "Make sure to return a JSON blob with keys 'answer' and 'justification'.\\n\\n"
                    "What's heavier a pound of bricks or a pound of feathers?"
                )
                # -> {
                #     'raw': AIMessage(content='{\\n    "answer": "They are both the same weight.",\\n    "justification": "Both a pound of bricks and a pound of feathers weigh one pound. The difference lies in the volume and density of the materials, not the weight." \\n}'),
                #     'parsed': {
                #         'answer': 'They are both the same weight.',
                #         'justification': 'Both a pound of bricks and a pound of feathers weigh one pound. The difference lies in the volume and density of the materials, not the weight.'
                #     },
                #     'parsing_error': None
                # }

        """  # noqa: E501
        return super().with_structured_output(
            schema, method=method, include_raw=include_raw, strict=strict, **kwargs
        )


def _is_pydantic_class(obj: Any) -> bool:
    return isinstance(obj, type) and is_basemodel_subclass(obj)


def _lc_tool_call_to_openai_tool_call(tool_call: ToolCall) -> dict:
    return {
        "type": "function",
        "id": tool_call["id"],
        "function": {
            "name": tool_call["name"],
            "arguments": json.dumps(tool_call["args"], ensure_ascii=False),
        },
    }


def _lc_invalid_tool_call_to_openai_tool_call(
    invalid_tool_call: InvalidToolCall,
) -> dict:
    return {
        "type": "function",
        "id": invalid_tool_call["id"],
        "function": {
            "name": invalid_tool_call["name"],
            "arguments": invalid_tool_call["args"],
        },
    }


def _url_to_size(image_source: str) -> Optional[tuple[int, int]]:
    try:
        from PIL import Image  # type: ignore[import]
    except ImportError:
        logger.info(
            "Unable to count image tokens. To count image tokens please install "
            "`pip install -U pillow httpx`."
        )
        return None
    if _is_url(image_source):
        try:
            import httpx
        except ImportError:
            logger.info(
                "Unable to count image tokens. To count image tokens please install "
                "`pip install -U httpx`."
            )
            return None
        response = httpx.get(image_source)
        response.raise_for_status()
        width, height = Image.open(BytesIO(response.content)).size
        return width, height
    elif _is_b64(image_source):
        _, encoded = image_source.split(",", 1)
        data = base64.b64decode(encoded)
        width, height = Image.open(BytesIO(data)).size
        return width, height
    else:
        return None


def _count_image_tokens(width: int, height: int) -> int:
    # Reference: https://platform.openai.com/docs/guides/vision/calculating-costs
    width, height = _resize(width, height)
    h = ceil(height / 512)
    w = ceil(width / 512)
    return (170 * h * w) + 85


def _is_url(s: str) -> bool:
    try:
        result = urlparse(s)
        return all([result.scheme, result.netloc])
    except Exception as e:
        logger.debug(f"Unable to parse URL: {e}")
        return False


def _is_b64(s: str) -> bool:
    return s.startswith("data:image")


def _resize(width: int, height: int) -> tuple[int, int]:
    # larger side must be <= 2048
    if width > 2048 or height > 2048:
        if width > height:
            height = (height * 2048) // width
            width = 2048
        else:
            width = (width * 2048) // height
            height = 2048
    # smaller side must be <= 768
    if width > 768 and height > 768:
        if width > height:
            width = (width * 768) // height
            height = 768
        else:
            height = (width * 768) // height
            width = 768
    return width, height


def _convert_to_openai_response_format(
    schema: Union[dict[str, Any], type], *, strict: Optional[bool] = None
) -> Union[dict, TypeBaseModel]:
    if isinstance(schema, type) and is_basemodel_subclass(schema):
        return schema

    if (
        isinstance(schema, dict)
        and "json_schema" in schema
        and schema.get("type") == "json_schema"
    ):
        response_format = schema
    elif isinstance(schema, dict) and "name" in schema and "schema" in schema:
        response_format = {"type": "json_schema", "json_schema": schema}
    else:
        if strict is None:
            if isinstance(schema, dict) and isinstance(schema.get("strict"), bool):
                strict = schema["strict"]
            else:
                strict = False
        function = convert_to_openai_function(schema, strict=strict)
        function["schema"] = function.pop("parameters")
        response_format = {"type": "json_schema", "json_schema": function}

    if (
        strict is not None
        and strict is not response_format["json_schema"].get("strict")
        and isinstance(schema, dict)
    ):
        msg = (
            f"Output schema already has 'strict' value set to "
            f"{schema['json_schema']['strict']} but 'strict' also passed in to "
            f"with_structured_output as {strict}. Please make sure that "
            f"'strict' is only specified in one place."
        )
        raise ValueError(msg)
    return response_format


def _oai_structured_outputs_parser(
    ai_msg: AIMessage, schema: type[_BM]
) -> Optional[PydanticBaseModel]:
    if parsed := ai_msg.additional_kwargs.get("parsed"):
        if isinstance(parsed, dict):
            return schema(**parsed)
        else:
            return parsed
    elif ai_msg.additional_kwargs.get("refusal"):
        raise OpenAIRefusalError(ai_msg.additional_kwargs["refusal"])
    elif any(
        isinstance(block, dict)
        and block.get("type") == "non_standard"
        and "refusal" in block["value"]
        for block in ai_msg.content
    ):
        refusal = next(
            block["value"]["refusal"]
            for block in ai_msg.content
            if isinstance(block, dict)
            and block["type"] == "non_standard"
            and "refusal" in block["value"]
        )
        raise OpenAIRefusalError(refusal)
    elif ai_msg.tool_calls:
        return None
    else:
        raise ValueError(
            "Structured Output response does not have a 'parsed' field nor a 'refusal' "
            f"field. Received message:\n\n{ai_msg}"
        )


class OpenAIRefusalError(Exception):
    """Error raised when OpenAI Structured Outputs API returns a refusal.

    When using OpenAI's Structured Outputs API with user-generated input, the model
    may occasionally refuse to fulfill the request for safety reasons.

    See here for more on refusals:
    https://platform.openai.com/docs/guides/structured-outputs/refusals

    .. versionadded:: 0.1.21
    """


def _create_usage_metadata(oai_token_usage: dict) -> UsageMetadata:
    input_tokens = oai_token_usage.get("prompt_tokens") or 0
    output_tokens = oai_token_usage.get("completion_tokens") or 0
    total_tokens = oai_token_usage.get("total_tokens") or input_tokens + output_tokens
    input_token_details: dict = {
        "audio": (oai_token_usage.get("prompt_tokens_details") or {}).get(
            "audio_tokens"
        ),
        "cache_read": (oai_token_usage.get("prompt_tokens_details") or {}).get(
            "cached_tokens"
        ),
    }
    output_token_details: dict = {
        "audio": (oai_token_usage.get("completion_tokens_details") or {}).get(
            "audio_tokens"
        ),
        "reasoning": (oai_token_usage.get("completion_tokens_details") or {}).get(
            "reasoning_tokens"
        ),
    }
    return UsageMetadata(
        input_tokens=input_tokens,
        output_tokens=output_tokens,
        total_tokens=total_tokens,
        input_token_details=InputTokenDetails(
            **{k: v for k, v in input_token_details.items() if v is not None}
        ),
        output_token_details=OutputTokenDetails(
            **{k: v for k, v in output_token_details.items() if v is not None}
        ),
    )


def _create_usage_metadata_responses(oai_token_usage: dict) -> UsageMetadata:
    input_tokens = oai_token_usage.get("input_tokens", 0)
    output_tokens = oai_token_usage.get("output_tokens", 0)
    total_tokens = oai_token_usage.get("total_tokens", input_tokens + output_tokens)
    output_token_details: dict = {
        "reasoning": (oai_token_usage.get("output_tokens_details") or {}).get(
            "reasoning_tokens"
        )
    }
    input_token_details: dict = {
        "cache_read": (oai_token_usage.get("input_tokens_details") or {}).get(
            "cached_tokens"
        )
    }
    return UsageMetadata(
        input_tokens=input_tokens,
        output_tokens=output_tokens,
        total_tokens=total_tokens,
        input_token_details=InputTokenDetails(
            **{k: v for k, v in input_token_details.items() if v is not None}
        ),
        output_token_details=OutputTokenDetails(
            **{k: v for k, v in output_token_details.items() if v is not None}
        ),
    )


def _is_builtin_tool(tool: dict) -> bool:
    return "type" in tool and tool["type"] != "function"


def _use_responses_api(payload: dict) -> bool:
    uses_builtin_tools = "tools" in payload and any(
        _is_builtin_tool(tool) for tool in payload["tools"]
    )
    responses_only_args = {
        "include",
        "previous_response_id",
        "reasoning",
        "text",
        "truncation",
    }
    return bool(uses_builtin_tools or responses_only_args.intersection(payload))


def _get_last_messages(
    messages: Sequence[BaseMessage],
) -> tuple[Sequence[BaseMessage], Optional[str]]:
    """
    Return
        1. Every message after the most-recent AIMessage that has a non-empty
           ``response_metadata["id"]`` (may be an empty list),
        2. That id.

    If the most-recent AIMessage does not have an id (or there is no
    AIMessage at all) the entire conversation is returned together with ``None``.
    """
    for i in range(len(messages) - 1, -1, -1):
        msg = messages[i]
        if isinstance(msg, AIMessage):
            response_id = msg.response_metadata.get("id")
            if response_id and response_id.startswith("resp_"):
                return messages[i + 1 :], response_id
            else:
                return messages, None

    return messages, None


def _construct_responses_api_payload(
    messages: Sequence[BaseMessage], payload: dict
) -> dict:
    # Rename legacy parameters
    for legacy_token_param in ["max_tokens", "max_completion_tokens"]:
        if legacy_token_param in payload:
            payload["max_output_tokens"] = payload.pop(legacy_token_param)
    if "reasoning_effort" in payload and "reasoning" not in payload:
        payload["reasoning"] = {"effort": payload.pop("reasoning_effort")}

    # Remove temperature parameter for models that don't support it in responses API
    model = payload.get("model", "")
    if model.startswith("gpt-5") and "chat" not in model:  # gpt-5-chat supports
        payload.pop("temperature", None)

    payload["input"] = _construct_responses_api_input(messages)
    if tools := payload.pop("tools", None):
        new_tools: list = []
        for tool in tools:
            # chat api: {"type": "function", "function": {"name": "...", "description": "...", "parameters": {...}, "strict": ...}}  # noqa: E501
            # responses api: {"type": "function", "name": "...", "description": "...", "parameters": {...}, "strict": ...}  # noqa: E501
            if tool["type"] == "function" and "function" in tool:
                new_tools.append({"type": "function", **tool["function"]})
            else:
                if tool["type"] == "image_generation":
                    # Handle partial images (not yet supported)
                    if "partial_images" in tool:
                        raise NotImplementedError(
                            "Partial image generation is not yet supported "
                            "via the LangChain ChatOpenAI client. Please "
                            "drop the 'partial_images' key from the image_generation "
                            "tool."
                        )
                    elif payload.get("stream") and "partial_images" not in tool:
                        # OpenAI requires this parameter be set; we ignore it during
                        # streaming.
                        tool["partial_images"] = 1
                    else:
                        pass

                new_tools.append(tool)

        payload["tools"] = new_tools
    if tool_choice := payload.pop("tool_choice", None):
        # chat api: {"type": "function", "function": {"name": "..."}}
        # responses api: {"type": "function", "name": "..."}
        if (
            isinstance(tool_choice, dict)
            and tool_choice["type"] == "function"
            and "function" in tool_choice
        ):
            payload["tool_choice"] = {"type": "function", **tool_choice["function"]}
        else:
            payload["tool_choice"] = tool_choice

    # Structured output
    if schema := payload.pop("response_format", None):
        if payload.get("text"):
            text = payload["text"]
            raise ValueError(
                "Can specify at most one of 'response_format' or 'text', received both:"
                f"\n{schema=}\n{text=}"
            )

        # For pydantic + non-streaming case, we use responses.parse.
        # Otherwise, we use responses.create.
        strict = payload.pop("strict", None)
        if not payload.get("stream") and _is_pydantic_class(schema):
            payload["text_format"] = schema
        else:
            if _is_pydantic_class(schema):
                schema_dict = schema.model_json_schema()
                strict = True
            else:
                schema_dict = schema
            if schema_dict == {"type": "json_object"}:  # JSON mode
                payload["text"] = {"format": {"type": "json_object"}}
            elif (
                (
                    response_format := _convert_to_openai_response_format(
                        schema_dict, strict=strict
                    )
                )
                and (isinstance(response_format, dict))
                and (response_format["type"] == "json_schema")
            ):
                payload["text"] = {
                    "format": {"type": "json_schema", **response_format["json_schema"]}
                }
            else:
                pass

    verbosity = payload.pop("verbosity", None)
    if verbosity is not None:
        if "text" not in payload:
            payload["text"] = {"format": {"type": "text"}}
        payload["text"]["verbosity"] = verbosity

    return payload


def _make_computer_call_output_from_message(
    message: ToolMessage,
) -> Optional[dict[str, Any]]:
    computer_call_output: Optional[dict[str, Any]] = None
    if isinstance(message.content, list):
        for block in message.content:
            if (
                message.additional_kwargs.get("type") == "computer_call_output"
                and isinstance(block, dict)
                and block.get("type") == "input_image"
            ):
                # Use first input_image block
                computer_call_output = {
                    "call_id": message.tool_call_id,
                    "type": "computer_call_output",
                    "output": block,
                }
                break
            elif (
                isinstance(block, dict)
                and block.get("type") == "non_standard"
                and block.get("value", {}).get("type") == "computer_call_output"
            ):
                computer_call_output = block["value"]
                break
            else:
                pass
    else:
        if message.additional_kwargs.get("type") == "computer_call_output":
            # string, assume image_url
            computer_call_output = {
                "call_id": message.tool_call_id,
                "type": "computer_call_output",
                "output": {"type": "input_image", "image_url": message.content},
            }
    if (
        computer_call_output is not None
        and "acknowledged_safety_checks" in message.additional_kwargs
    ):
        computer_call_output["acknowledged_safety_checks"] = message.additional_kwargs[
            "acknowledged_safety_checks"
        ]
    return computer_call_output


def _make_custom_tool_output_from_message(message: ToolMessage) -> Optional[dict]:
    custom_tool_output = None
    for block in message.content:
        if isinstance(block, dict) and block.get("type") == "custom_tool_call_output":
            custom_tool_output = {
                "type": "custom_tool_call_output",
                "call_id": message.tool_call_id,
                "output": block.get("output") or "",
            }
            break
        elif (
            isinstance(block, dict)
            and block.get("type") == "non_standard"
            and block.get("value", {}).get("type") == "custom_tool_call_output"
        ):
            custom_tool_output = block["value"]
            break
        else:
            pass

    return custom_tool_output


def _pop_index_and_sub_index(block: dict) -> dict:
    """When streaming, langchain-core uses the ``index`` key to aggregate
    text blocks. OpenAI API does not support this key, so we need to remove it.
    """
    new_block = {k: v for k, v in block.items() if k != "index"}
    if "summary" in new_block and isinstance(new_block["summary"], list):
        new_summary = []
        for sub_block in new_block["summary"]:
            new_sub_block = {k: v for k, v in sub_block.items() if k != "index"}
            new_summary.append(new_sub_block)
        new_block["summary"] = new_summary
    return new_block


def _construct_responses_api_input(messages: Sequence[BaseMessage]) -> list:
    """Construct the input for the OpenAI Responses API."""
    input_ = []
    for lc_msg in messages:
        if isinstance(lc_msg, AIMessage):
            lc_msg = _convert_from_v03_ai_message(lc_msg)
            msg = _convert_message_to_dict(lc_msg, responses_ai_msg=True)
            if isinstance(msg.get("content"), list) and all(
                isinstance(block, dict) for block in msg["content"]
            ):
                tcs: list[types.ToolCall] = [
                    {
                        "type": "tool_call",
                        "name": tool_call["name"],
                        "args": tool_call["args"],
                        "id": tool_call.get("id"),
                    }
                    for tool_call in lc_msg.tool_calls
                ]
                msg["content"] = _convert_from_v1_to_responses(msg["content"], tcs)
        else:
            msg = _convert_message_to_dict(lc_msg)
            # Get content from non-standard content blocks
            if isinstance(msg["content"], list):
                for i, block in enumerate(msg["content"]):
                    if isinstance(block, dict) and block.get("type") == "non_standard":
                        msg["content"][i] = block["value"]
        # "name" parameter unsupported
        if "name" in msg:
            msg.pop("name")
        if msg["role"] == "tool":
            tool_output = msg["content"]
            computer_call_output = _make_computer_call_output_from_message(
                cast(ToolMessage, lc_msg)
            )
            custom_tool_output = _make_custom_tool_output_from_message(lc_msg)  # type: ignore[arg-type]
            if computer_call_output:
                input_.append(computer_call_output)
            elif custom_tool_output:
                input_.append(custom_tool_output)
            else:
                if not isinstance(tool_output, str):
                    tool_output = _stringify(tool_output)
                function_call_output = {
                    "type": "function_call_output",
                    "output": tool_output,
                    "call_id": msg["tool_call_id"],
                }
                input_.append(function_call_output)
        elif msg["role"] == "assistant":
            if isinstance(msg.get("content"), list):
                for block in msg["content"]:
                    if isinstance(block, dict) and (block_type := block.get("type")):
                        # Aggregate content blocks for a single message
                        if block_type in ("text", "output_text", "refusal"):
                            msg_id = block.get("id")
                            if block_type in ("text", "output_text"):
                                new_block = {
                                    "type": "output_text",
                                    "text": block["text"],
                                    "annotations": block.get("annotations") or [],
                                }
                            elif block_type == "refusal":
                                new_block = {
                                    "type": "refusal",
                                    "refusal": block["refusal"],
                                }
                            for item in input_:
                                if (item_id := item.get("id")) and item_id == msg_id:
                                    # If existing block with this ID, append to it
                                    if "content" not in item:
                                        item["content"] = []
                                    item["content"].append(new_block)
                                    break
                            else:
                                # If no block with this ID, create a new one
                                input_.append(
                                    {
                                        "type": "message",
                                        "content": [new_block],
                                        "role": "assistant",
                                        "id": msg_id,
                                    }
                                )
                        elif block_type in (
                            "reasoning",
                            "web_search_call",
                            "file_search_call",
                            "function_call",
                            "computer_call",
                            "custom_tool_call",
                            "code_interpreter_call",
                            "mcp_call",
                            "mcp_list_tools",
                            "mcp_approval_request",
                        ):
                            input_.append(_pop_index_and_sub_index(block))
                        elif block_type == "image_generation_call":
                            # A previous image generation call can be referenced by ID
                            input_.append(
                                {"type": "image_generation_call", "id": block["id"]}
                            )
                        else:
                            pass
            elif isinstance(msg.get("content"), str):
                input_.append(
                    {
                        "type": "message",
                        "role": "assistant",
                        "content": [
                            {
                                "type": "output_text",
                                "text": msg["content"],
                                "annotations": [],
                            }
                        ],
                    }
                )

            # Add function calls from tool calls if not already present
            if tool_calls := msg.pop("tool_calls", None):
                content_call_ids = {
                    block["call_id"]
                    for block in input_
                    if block.get("type") in ("function_call", "custom_tool_call")
                    and "call_id" in block
                }
                for tool_call in tool_calls:
                    if tool_call["id"] not in content_call_ids:
                        function_call = {
                            "type": "function_call",
                            "name": tool_call["function"]["name"],
                            "arguments": tool_call["function"]["arguments"],
                            "call_id": tool_call["id"],
                        }
                        input_.append(function_call)

        elif msg["role"] in ("user", "system", "developer"):
            if isinstance(msg["content"], list):
                new_blocks = []
                non_message_item_types = ("mcp_approval_response",)
                for block in msg["content"]:
                    # chat api: {"type": "text", "text": "..."}
                    # responses api: {"type": "input_text", "text": "..."}
                    if block["type"] == "text":
                        new_blocks.append({"type": "input_text", "text": block["text"]})
                    # chat api: {"type": "image_url", "image_url": {"url": "...", "detail": "..."}}  # noqa: E501
                    # responses api: {"type": "image_url", "image_url": "...", "detail": "...", "file_id": "..."}  # noqa: E501
                    elif block["type"] == "image_url":
                        new_block = {
                            "type": "input_image",
                            "image_url": block["image_url"]["url"],
                        }
                        if block["image_url"].get("detail"):
                            new_block["detail"] = block["image_url"]["detail"]
                        new_blocks.append(new_block)
                    elif block["type"] == "file":
                        new_block = {"type": "input_file", **block["file"]}
                        new_blocks.append(new_block)
                    elif block["type"] in ("input_text", "input_image", "input_file"):
                        new_blocks.append(block)
                    elif block["type"] in non_message_item_types:
                        input_.append(block)
                    else:
                        pass
                msg["content"] = new_blocks
                if msg["content"]:
                    input_.append(msg)
            else:
                input_.append(msg)
        else:
            input_.append(msg)

    return input_


def _get_output_text(response: Response) -> str:
    """OpenAI SDK deleted response.output_text in 1.99.2"""
    if hasattr(response, "output_text"):
        return response.output_text
    texts: list[str] = []
    for output in response.output:
        if output.type == "message":
            for content in output.content:
                if content.type == "output_text":
                    texts.append(content.text)

    return "".join(texts)


def _construct_lc_result_from_responses_api(
    response: Response,
    schema: Optional[type[_BM]] = None,
    metadata: Optional[dict] = None,
<<<<<<< HEAD
    output_version: Optional[Literal["v0", "responses/v1"]] = None,
=======
    output_version: Optional[str] = None,
>>>>>>> e4b69db4
) -> ChatResult:
    """Construct ChatResponse from OpenAI Response API response."""
    if response.error:
        raise ValueError(response.error)

    if output_version is None:
<<<<<<< HEAD
        output_version = "responses/v1"
=======
        # Sentinel value of None lets us know if output_version is set explicitly.
        # Explicitly setting `output_version="responses/v1"` separately enables the
        # Responses API.
        output_version = "v0"

>>>>>>> e4b69db4
    response_metadata = {
        k: v
        for k, v in response.model_dump(exclude_none=True, mode="json").items()
        if k
        in (
            "created_at",
            # backwards compatibility: keep response ID in response_metadata as well as
            # top-level-id
            "id",
            "incomplete_details",
            "metadata",
            "object",
            "status",
            "user",
            "model",
            "service_tier",
        )
    }
    if metadata:
        response_metadata.update(metadata)
    # for compatibility with chat completion calls.
    response_metadata["model_provider"] = "openai"
    response_metadata["model_name"] = response_metadata.get("model")
    if response.usage:
        usage_metadata = _create_usage_metadata_responses(response.usage.model_dump())
    else:
        usage_metadata = None

    content_blocks: list = []
    tool_calls = []
    invalid_tool_calls = []
    additional_kwargs: dict = {}
    for output in response.output:
        if output.type == "message":
            for content in output.content:
                if content.type == "output_text":
                    block = {
                        "type": "text",
                        "text": content.text,
                        "annotations": [
                            annotation.model_dump()
                            for annotation in content.annotations
                        ]
                        if isinstance(content.annotations, list)
                        else [],
                        "id": output.id,
                    }
                    content_blocks.append(block)
                    if hasattr(content, "parsed"):
                        additional_kwargs["parsed"] = content.parsed
                if content.type == "refusal":
                    content_blocks.append(
                        {"type": "refusal", "refusal": content.refusal, "id": output.id}
                    )
        elif output.type == "function_call":
            content_blocks.append(output.model_dump(exclude_none=True, mode="json"))
            try:
                args = json.loads(output.arguments, strict=False)
                error = None
            except JSONDecodeError as e:
                args = output.arguments
                error = str(e)
            if error is None:
                tool_call = {
                    "type": "tool_call",
                    "name": output.name,
                    "args": args,
                    "id": output.call_id,
                }
                tool_calls.append(tool_call)
            else:
                tool_call = {
                    "type": "invalid_tool_call",
                    "name": output.name,
                    "args": args,
                    "id": output.call_id,
                    "error": error,
                }
                invalid_tool_calls.append(tool_call)
        elif output.type == "custom_tool_call":
            content_blocks.append(output.model_dump(exclude_none=True, mode="json"))
            tool_call = {
                "type": "tool_call",
                "name": output.name,
                "args": {"__arg1": output.input},
                "id": output.call_id,
            }
            tool_calls.append(tool_call)
        elif output.type in (
            "reasoning",
            "web_search_call",
            "file_search_call",
            "computer_call",
            "code_interpreter_call",
            "mcp_call",
            "mcp_list_tools",
            "mcp_approval_request",
            "image_generation_call",
        ):
            content_blocks.append(output.model_dump(exclude_none=True, mode="json"))

    # Workaround for parsing structured output in the streaming case.
    #    from openai import OpenAI
    #    from pydantic import BaseModel

    #    class Foo(BaseModel):
    #        response: str

    #    client = OpenAI()

    #    client.responses.parse(
    #        model="gpt-4o-mini",
    #        input=[{"content": "how are ya", "role": "user"}],
    #        text_format=Foo,
    #        stream=True,  # <-- errors
    #    )
    output_text = _get_output_text(response)
    if (
        schema is not None
        and "parsed" not in additional_kwargs
        and output_text  # tool calls can generate empty output text
        and response.text
        and (text_config := response.text.model_dump())
        and (format_ := text_config.get("format", {}))
        and (format_.get("type") == "json_schema")
    ):
        try:
            parsed_dict = json.loads(output_text)
            if schema and _is_pydantic_class(schema):
                parsed = schema(**parsed_dict)
            else:
                parsed = parsed_dict
            additional_kwargs["parsed"] = parsed
        except json.JSONDecodeError:
            pass

    message = AIMessage(
        content=content_blocks,
        id=response.id,
        usage_metadata=usage_metadata,
        response_metadata=response_metadata,
        additional_kwargs=additional_kwargs,
        tool_calls=tool_calls,
        invalid_tool_calls=invalid_tool_calls,
    )
    if output_version == "v0":
        message = _convert_to_v03_ai_message(message)

    return ChatResult(generations=[ChatGeneration(message=message)])


def _convert_responses_chunk_to_generation_chunk(
    chunk: Any,
    current_index: int,  # index in content
    current_output_index: int,  # index in Response output
    current_sub_index: int,  # index of content block in output item
    schema: Optional[type[_BM]] = None,
    metadata: Optional[dict] = None,
    has_reasoning: bool = False,
<<<<<<< HEAD
    output_version: Optional[Literal["v0", "responses/v1"]] = None,
=======
    output_version: Optional[str] = None,
>>>>>>> e4b69db4
) -> tuple[int, int, int, Optional[ChatGenerationChunk]]:
    def _advance(output_idx: int, sub_idx: Optional[int] = None) -> None:
        """Advance indexes tracked during streaming.

        Example: we stream a response item of the form:

        .. code-block:: python

            {
                "type": "message",  # output_index 0
                "role": "assistant",
                "id": "msg_123",
                "content": [
                    {"type": "output_text", "text": "foo"},  # sub_index 0
                    {"type": "output_text", "text": "bar"},  # sub_index 1
                ],
            }

        This is a single item with a shared ``output_index`` and two sub-indexes, one
        for each content block.

        This will be processed into an AIMessage with two text blocks:

        .. code-block:: python

            AIMessage(
                [
                    {"type": "text", "text": "foo", "id": "msg_123"},  # index 0
                    {"type": "text", "text": "bar", "id": "msg_123"},  # index 1
                ]
            )

        This function just identifies updates in output or sub-indexes and increments
        the current index accordingly.

        """
        nonlocal current_index, current_output_index, current_sub_index
        if sub_idx is None:
            if current_output_index != output_idx:
                current_index += 1
        else:
            if (current_output_index != output_idx) or (current_sub_index != sub_idx):
                current_index += 1
            current_sub_index = sub_idx
        current_output_index = output_idx

    if output_version is None:
<<<<<<< HEAD
        output_version = "responses/v1"
=======
        # Sentinel value of None lets us know if output_version is set explicitly.
        # Explicitly setting `output_version="responses/v1"` separately enables the
        # Responses API.
        output_version = "v0"
>>>>>>> e4b69db4

    content = []
    tool_call_chunks: list = []
    additional_kwargs: dict = {}
    if metadata:
        response_metadata = metadata
    else:
        response_metadata = {}
    response_metadata["model_provider"] = "openai"
    usage_metadata = None
    chunk_position: Optional[Literal["last"]] = None
    id = None
    if chunk.type == "response.output_text.delta":
        _advance(chunk.output_index, chunk.content_index)
        content.append({"type": "text", "text": chunk.delta, "index": current_index})
    elif chunk.type == "response.output_text.annotation.added":
        _advance(chunk.output_index, chunk.content_index)
        if isinstance(chunk.annotation, dict):
            # Appears to be a breaking change in openai==1.82.0
            annotation = chunk.annotation
        else:
            annotation = chunk.annotation.model_dump(exclude_none=True, mode="json")

        content.append(
            {"type": "text", "annotations": [annotation], "index": current_index}
        )
    elif chunk.type == "response.output_text.done":
        content.append({"type": "text", "id": chunk.item_id, "index": current_index})
    elif chunk.type == "response.created":
        id = chunk.response.id
        response_metadata["id"] = chunk.response.id  # Backwards compatibility
    elif chunk.type == "response.completed":
        msg = cast(
            AIMessage,
            (
                _construct_lc_result_from_responses_api(
                    chunk.response, schema=schema, output_version=output_version
                )
                .generations[0]
                .message
            ),
        )
        if parsed := msg.additional_kwargs.get("parsed"):
            additional_kwargs["parsed"] = parsed
        usage_metadata = msg.usage_metadata
        response_metadata = {
            k: v for k, v in msg.response_metadata.items() if k != "id"
        }
        chunk_position = "last"
    elif chunk.type == "response.output_item.added" and chunk.item.type == "message":
        if output_version == "v0":
            id = chunk.item.id
        else:
            pass
    elif (
        chunk.type == "response.output_item.added"
        and chunk.item.type == "function_call"
    ):
        _advance(chunk.output_index)
        tool_call_chunks.append(
            {
                "type": "tool_call_chunk",
                "name": chunk.item.name,
                "args": chunk.item.arguments,
                "id": chunk.item.call_id,
                "index": current_index,
            }
        )
        content.append(
            {
                "type": "function_call",
                "name": chunk.item.name,
                "arguments": chunk.item.arguments,
                "call_id": chunk.item.call_id,
                "id": chunk.item.id,
                "index": current_index,
            }
        )
    elif chunk.type == "response.output_item.done" and chunk.item.type in (
        "web_search_call",
        "file_search_call",
        "computer_call",
        "code_interpreter_call",
        "mcp_call",
        "mcp_list_tools",
        "mcp_approval_request",
        "image_generation_call",
    ):
        _advance(chunk.output_index)
        tool_output = chunk.item.model_dump(exclude_none=True, mode="json")
        tool_output["index"] = current_index
        content.append(tool_output)
    elif (
        chunk.type == "response.output_item.done"
        and chunk.item.type == "custom_tool_call"
    ):
        _advance(chunk.output_index)
        tool_output = chunk.item.model_dump(exclude_none=True, mode="json")
        tool_output["index"] = current_index
        content.append(tool_output)
        tool_call_chunks.append(
            {
                "type": "tool_call_chunk",
                "name": chunk.item.name,
                "args": json.dumps({"__arg1": chunk.item.input}),
                "id": chunk.item.call_id,
                "index": current_index,
            }
        )
    elif chunk.type == "response.function_call_arguments.delta":
        _advance(chunk.output_index)
        tool_call_chunks.append(
            {"type": "tool_call_chunk", "args": chunk.delta, "index": current_index}
        )
        content.append(
            {"type": "function_call", "arguments": chunk.delta, "index": current_index}
        )
    elif chunk.type == "response.refusal.done":
        content.append({"type": "refusal", "refusal": chunk.refusal})
    elif chunk.type == "response.output_item.added" and chunk.item.type == "reasoning":
        _advance(chunk.output_index)
        current_sub_index = 0
        reasoning = chunk.item.model_dump(exclude_none=True, mode="json")
        reasoning["index"] = current_index
        content.append(reasoning)
    elif chunk.type == "response.reasoning_summary_part.added":
        _advance(chunk.output_index)
        content.append(
            {
                # langchain-core uses the `index` key to aggregate text blocks.
                "summary": [
                    {"index": chunk.summary_index, "type": "summary_text", "text": ""}
                ],
                "index": current_index,
                "type": "reasoning",
                "id": chunk.item_id,
            }
        )
    elif chunk.type == "response.image_generation_call.partial_image":
        # Partial images are not supported yet.
        pass
    elif chunk.type == "response.reasoning_summary_text.delta":
        _advance(chunk.output_index)
        content.append(
            {
                "summary": [
                    {
                        "index": chunk.summary_index,
                        "type": "summary_text",
                        "text": chunk.delta,
                    }
                ],
                "index": current_index,
                "type": "reasoning",
            }
        )
    else:
        return current_index, current_output_index, current_sub_index, None

    message = AIMessageChunk(
        content=content,  # type: ignore[arg-type]
        tool_call_chunks=tool_call_chunks,
        usage_metadata=usage_metadata,
        response_metadata=response_metadata,
        additional_kwargs=additional_kwargs,
        id=id,
        chunk_position=chunk_position,
    )
    if output_version == "v0":
        message = cast(
            AIMessageChunk,
            _convert_to_v03_ai_message(message, has_reasoning=has_reasoning),
        )

    return (
        current_index,
        current_output_index,
        current_sub_index,
        ChatGenerationChunk(message=message),
    )<|MERGE_RESOLUTION|>--- conflicted
+++ resolved
@@ -701,13 +701,9 @@
     .. versionadded:: 0.3.9
     """
 
-<<<<<<< HEAD
-    output_version: Optional[Literal["v0", "responses/v1"]] = None
-=======
     output_version: Optional[str] = Field(
         default_factory=from_env("LC_OUTPUT_VERSION", default=None)
     )
->>>>>>> e4b69db4
     """Version of AIMessage output format to use.
 
     This field is used to roll-out new output formats for chat model AIMessages
@@ -3902,26 +3898,18 @@
     response: Response,
     schema: Optional[type[_BM]] = None,
     metadata: Optional[dict] = None,
-<<<<<<< HEAD
-    output_version: Optional[Literal["v0", "responses/v1"]] = None,
-=======
     output_version: Optional[str] = None,
->>>>>>> e4b69db4
 ) -> ChatResult:
     """Construct ChatResponse from OpenAI Response API response."""
     if response.error:
         raise ValueError(response.error)
 
     if output_version is None:
-<<<<<<< HEAD
-        output_version = "responses/v1"
-=======
         # Sentinel value of None lets us know if output_version is set explicitly.
         # Explicitly setting `output_version="responses/v1"` separately enables the
         # Responses API.
-        output_version = "v0"
-
->>>>>>> e4b69db4
+        output_version = "responses/v1"
+
     response_metadata = {
         k: v
         for k, v in response.model_dump(exclude_none=True, mode="json").items()
@@ -4081,11 +4069,7 @@
     schema: Optional[type[_BM]] = None,
     metadata: Optional[dict] = None,
     has_reasoning: bool = False,
-<<<<<<< HEAD
-    output_version: Optional[Literal["v0", "responses/v1"]] = None,
-=======
     output_version: Optional[str] = None,
->>>>>>> e4b69db4
 ) -> tuple[int, int, int, Optional[ChatGenerationChunk]]:
     def _advance(output_idx: int, sub_idx: Optional[int] = None) -> None:
         """Advance indexes tracked during streaming.
@@ -4133,14 +4117,10 @@
         current_output_index = output_idx
 
     if output_version is None:
-<<<<<<< HEAD
-        output_version = "responses/v1"
-=======
         # Sentinel value of None lets us know if output_version is set explicitly.
         # Explicitly setting `output_version="responses/v1"` separately enables the
         # Responses API.
-        output_version = "v0"
->>>>>>> e4b69db4
+        output_version = "responses/v1"
 
     content = []
     tool_call_chunks: list = []
