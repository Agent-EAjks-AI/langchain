--- conflicted
+++ resolved
@@ -63,12 +63,7 @@
 ``"v1"`` represents LangChain's cross-provider standard format.
 
 For backwards compatibility, this module provides functions to convert between the
-<<<<<<< HEAD
 formats. The functions are used internally by ChatOpenAI.
-=======
-old and new formats. The functions are used internally by ChatOpenAI.
-
->>>>>>> 5e9eb19a
 """  # noqa: E501
 
 import json
