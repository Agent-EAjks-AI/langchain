# this file is used to define the packages that are used in the project
# it is EXPERIMENTAL and may be removed in the future

packages:
- name: langchain-core
  path: libs/core
  repo: langchain-ai/langchain
  downloads: 30672530
  downloads_updated_at: '2025-03-22T21:59:15.663971+00:00'
- name: langchain-text-splitters
  path: libs/text-splitters
  repo: langchain-ai/langchain
  downloads: 15300412
  downloads_updated_at: '2025-03-22T21:59:15.663971+00:00'
- name: langchain
  path: libs/langchain
  repo: langchain-ai/langchain
  downloads: 49497507
  downloads_updated_at: '2025-03-22T21:59:15.663971+00:00'
- name: langchain-community
  path: libs/community
  repo: langchain-ai/langchain
  downloads: 18273282
  downloads_updated_at: '2025-03-22T21:59:15.663971+00:00'
- name: langchain-experimental
  path: libs/experimental
  repo: langchain-ai/langchain-experimental
  downloads: 2002396
  downloads_updated_at: '2025-03-22T21:59:15.663971+00:00'
- name: langchain-cli
  path: libs/cli
  repo: langchain-ai/langchain
  downloads: 56303
  downloads_updated_at: '2025-03-22T21:59:15.663971+00:00'
- name: langchain-ai21
  path: libs/ai21
  repo: langchain-ai/langchain-ai21
  downloads: 8158
  downloads_updated_at: '2025-03-22T21:59:15.663971+00:00'
- name: langchain-anthropic
  path: libs/partners/anthropic
  repo: langchain-ai/langchain
  js: '@langchain/anthropic'
  downloads: 2190322
  downloads_updated_at: '2025-03-22T21:59:15.663971+00:00'
- name: langchain-chroma
  path: libs/partners/chroma
  repo: langchain-ai/langchain
  downloads: 643057
  downloads_updated_at: '2025-03-22T21:59:15.663971+00:00'
- name: langchain-exa
  path: libs/partners/exa
  repo: langchain-ai/langchain
  provider_page: exa_search
  js: '@langchain/exa'
  downloads: 6383
  downloads_updated_at: '2025-03-22T21:59:15.663971+00:00'
- name: langchain-fireworks
  path: libs/partners/fireworks
  repo: langchain-ai/langchain
  downloads: 263161
  downloads_updated_at: '2025-03-22T21:59:15.663971+00:00'
- name: langchain-groq
  path: libs/partners/groq
  repo: langchain-ai/langchain
  js: '@langchain/groq'
  downloads: 590551
  downloads_updated_at: '2025-03-22T21:59:15.663971+00:00'
- name: langchain-huggingface
  path: libs/partners/huggingface
  repo: langchain-ai/langchain
  downloads: 523000
  downloads_updated_at: '2025-03-22T21:59:15.663971+00:00'
- name: langchain-ibm
  path: libs/ibm
  repo: langchain-ai/langchain-ibm
  js: '@langchain/ibm'
  downloads: 147462
  downloads_updated_at: '2025-03-22T21:59:15.663971+00:00'
- name: langchain-localai
  path: libs/localai
  repo: mkhludnev/langchain-localai
  downloads: 527
  downloads_updated_at: '2025-03-22T21:59:15.663971+00:00'
- name: langchain-milvus
  path: libs/milvus
  repo: langchain-ai/langchain-milvus
  downloads: 219342
  downloads_updated_at: '2025-03-22T21:59:15.663971+00:00'
- name: langchain-mistralai
  path: libs/partners/mistralai
  repo: langchain-ai/langchain
  js: '@langchain/mistralai'
  downloads: 372162
  downloads_updated_at: '2025-03-22T21:59:15.663971+00:00'
- name: langchain-mongodb
  path: libs/langchain-mongodb
  repo: langchain-ai/langchain-mongodb
  provider_page: mongodb_atlas
  js: '@langchain/mongodb'
  downloads: 202702
  downloads_updated_at: '2025-03-22T21:59:15.663971+00:00'
- name: langchain-nomic
  path: libs/partners/nomic
  repo: langchain-ai/langchain
  js: '@langchain/nomic'
  downloads: 13499
  downloads_updated_at: '2025-03-22T21:59:15.663971+00:00'
- name: langchain-openai
  path: libs/partners/openai
  repo: langchain-ai/langchain
  js: '@langchain/openai'
  downloads: 12334324
  downloads_updated_at: '2025-03-22T21:59:15.663971+00:00'
- name: langchain-pinecone
  path: libs/pinecone
  repo: langchain-ai/langchain-pinecone
  js: '@langchain/pinecone'
  downloads: 452198
  downloads_updated_at: '2025-03-22T21:59:15.663971+00:00'
- name: langchain-prompty
  path: libs/partners/prompty
  repo: langchain-ai/langchain
  provider_page: microsoft
  downloads: 1040
  downloads_updated_at: '2025-03-22T21:59:15.663971+00:00'
- name: langchain-qdrant
  path: libs/partners/qdrant
  repo: langchain-ai/langchain
  js: '@langchain/qdrant'
  downloads: 168239
  downloads_updated_at: '2025-03-22T21:59:15.663971+00:00'
- name: langchain-scrapegraph
  path: .
  repo: ScrapeGraphAI/langchain-scrapegraph
  downloads: 1484
  downloads_updated_at: '2025-03-22T21:59:15.663971+00:00'
- name: langchain-sema4
  path: libs/sema4
  repo: langchain-ai/langchain-sema4
  provider_page: robocorp
  downloads: 1709
  downloads_updated_at: '2025-03-22T21:59:15.663971+00:00'
- name: langchain-together
  path: libs/together
  repo: langchain-ai/langchain-together
  downloads: 90813
  downloads_updated_at: '2025-03-22T21:59:15.663971+00:00'
- name: langchain-upstage
  path: libs/upstage
  repo: langchain-ai/langchain-upstage
  downloads: 22260
  downloads_updated_at: '2025-03-22T21:59:15.663971+00:00'
- name: langchain-voyageai
  path: libs/partners/voyageai
  repo: langchain-ai/langchain
  downloads: 30676
  downloads_updated_at: '2025-03-22T21:59:15.663971+00:00'
- name: langchain-aws
  name_title: AWS
  path: libs/aws
  repo: langchain-ai/langchain-aws
  js: '@langchain/aws'
  downloads: 2343834
  downloads_updated_at: '2025-03-22T21:59:15.663971+00:00'
- name: langchain-astradb
  path: libs/astradb
  repo: langchain-ai/langchain-datastax
  downloads: 97025
  downloads_updated_at: '2025-03-22T21:59:15.663971+00:00'
- name: langchain-google-genai
  name_title: Google Generative AI
  path: libs/genai
  repo: langchain-ai/langchain-google
  provider_page: google
  js: '@langchain/google-genai'
  downloads: 1388636
  downloads_updated_at: '2025-03-22T21:59:15.663971+00:00'
- name: langchain-google-vertexai
  path: libs/vertexai
  repo: langchain-ai/langchain-google
  provider_page: google
  js: '@langchain/google-vertexai'
  downloads: 11960990
  downloads_updated_at: '2025-03-22T21:59:15.663971+00:00'
- name: langchain-google-community
  path: libs/community
  repo: langchain-ai/langchain-google
  provider_page: google
  downloads: 4632136
  downloads_updated_at: '2025-03-22T21:59:15.663971+00:00'
- name: langchain-weaviate
  path: libs/weaviate
  repo: langchain-ai/langchain-weaviate
  js: '@langchain/weaviate'
  downloads: 52166
  downloads_updated_at: '2025-03-22T21:59:15.663971+00:00'
- name: langchain-cohere
  path: libs/cohere
  repo: langchain-ai/langchain-cohere
  js: '@langchain/cohere'
  downloads: 841294
  downloads_updated_at: '2025-03-22T21:59:15.663971+00:00'
- name: langchain-elasticsearch
  path: libs/elasticsearch
  repo: langchain-ai/langchain-elastic
  downloads: 178698
  downloads_updated_at: '2025-03-22T21:59:15.663971+00:00'
- name: langchain-nvidia-ai-endpoints
  path: libs/ai-endpoints
  repo: langchain-ai/langchain-nvidia
  provider_page: nvidia
  downloads: 202795
  downloads_updated_at: '2025-03-22T21:59:15.663971+00:00'
- name: langchain-postgres
  path: .
  repo: langchain-ai/langchain-postgres
  provider_page: pgvector
  downloads: 430443
  downloads_updated_at: '2025-03-22T21:59:15.663971+00:00'
- name: langchain-redis
  path: libs/redis
  repo: langchain-ai/langchain-redis
  js: '@langchain/redis'
  downloads: 34464
  downloads_updated_at: '2025-03-22T21:59:15.663971+00:00'
- name: langchain-unstructured
  path: libs/unstructured
  repo: langchain-ai/langchain-unstructured
  downloads: 169880
  downloads_updated_at: '2025-03-22T21:59:15.663971+00:00'
- name: langchain-azure-ai
  path: libs/azure-ai
  repo: langchain-ai/langchain-azure
  provider_page: azure_ai
  js: '@langchain/openai'
  downloads: 22768
  downloads_updated_at: '2025-03-22T21:59:15.663971+00:00'
- name: langchain-azure-dynamic-sessions
  path: libs/azure-dynamic-sessions
  repo: langchain-ai/langchain-azure
  provider_page: microsoft
  js: '@langchain/azure-dynamic-sessions'
  downloads: 11090
  downloads_updated_at: '2025-03-22T21:59:15.663971+00:00'
- name: langchain-sqlserver
  path: libs/sqlserver
  repo: langchain-ai/langchain-azure
  provider_page: microsoft
  downloads: 2319
  downloads_updated_at: '2025-03-22T21:59:15.663971+00:00'
- name: langchain-cerebras
  path: libs/cerebras
  repo: langchain-ai/langchain-cerebras
  downloads: 45620
  downloads_updated_at: '2025-03-22T21:59:15.663971+00:00'
- name: langchain-snowflake
  path: libs/snowflake
  repo: langchain-ai/langchain-snowflake
  downloads: 1902
  downloads_updated_at: '2025-03-22T21:59:15.663971+00:00'
- name: databricks-langchain
  name_title: Databricks
  path: integrations/langchain
  repo: databricks/databricks-ai-bridge
  provider_page: databricks
  downloads: 120327
  downloads_updated_at: '2025-03-22T21:59:15.663971+00:00'
- name: langchain-couchbase
  path: .
  repo: Couchbase-Ecosystem/langchain-couchbase
  downloads: 884
  downloads_updated_at: '2025-03-22T21:59:15.663971+00:00'
- name: langchain-ollama
  path: libs/partners/ollama
  repo: langchain-ai/langchain
  js: '@langchain/ollama'
  downloads: 939222
  downloads_updated_at: '2025-03-22T21:59:15.663971+00:00'
- name: langchain-box
  path: libs/box
  repo: box-community/langchain-box
  downloads: 519
  downloads_updated_at: '2025-03-22T21:59:15.663971+00:00'
- name: langchain-tests
  path: libs/standard-tests
  repo: langchain-ai/langchain
  downloads: 248642
  downloads_updated_at: '2025-03-22T21:59:15.663971+00:00'
- name: langchain-neo4j
  path: libs/neo4j
  repo: langchain-ai/langchain-neo4j
  downloads: 52645
  downloads_updated_at: '2025-03-22T21:59:15.663971+00:00'
- name: langchain-linkup
  path: .
  repo: LinkupPlatform/langchain-linkup
  downloads: 508
  downloads_updated_at: '2025-03-22T21:59:15.663971+00:00'
- name: langchain-yt-dlp
  path: .
  repo: aqib0770/langchain-yt-dlp
  downloads: 2408
  downloads_updated_at: '2025-03-22T21:59:15.663971+00:00'
- name: langchain-oceanbase
  path: .
  repo: oceanbase/langchain-oceanbase
  downloads: 83
  downloads_updated_at: '2025-03-22T21:59:15.663971+00:00'
- name: langchain-predictionguard
  path: .
  repo: predictionguard/langchain-predictionguard
  downloads: 2468
  downloads_updated_at: '2025-03-22T21:59:15.663971+00:00'
- name: langchain-cratedb
  path: .
  repo: crate/langchain-cratedb
  downloads: 215
  downloads_updated_at: '2025-03-22T21:59:15.663971+00:00'
- name: langchain-modelscope
  path: .
  repo: modelscope/langchain-modelscope
  downloads: 122
  downloads_updated_at: '2025-03-22T21:59:15.663971+00:00'
- name: langchain-falkordb
  path: .
  repo: kingtroga/langchain-falkordb
  downloads: 128
  downloads_updated_at: '2025-03-22T21:59:15.663971+00:00'
- name: langchain-dappier
  path: .
  repo: DappierAI/langchain-dappier
  downloads: 207
  downloads_updated_at: '2025-03-22T21:59:15.663971+00:00'
- name: langchain-pull-md
  path: .
  repo: chigwell/langchain-pull-md
  downloads: 114
  downloads_updated_at: '2025-03-22T21:59:15.663971+00:00'
- name: langchain-kuzu
  path: .
  repo: kuzudb/langchain-kuzu
  downloads: 341
  downloads_updated_at: '2025-03-22T21:59:15.663971+00:00'
- name: langchain-docling
  path: .
  repo: DS4SD/docling-langchain
  downloads: 15862
  downloads_updated_at: '2025-03-22T21:59:15.663971+00:00'
- name: langchain-lindorm-integration
  path: .
  repo: AlwaysBluer/langchain-lindorm-integration
  provider_page: lindorm
  downloads: 73
  downloads_updated_at: '2025-03-22T21:59:15.663971+00:00'
- name: langchain-hyperbrowser
  path: .
  repo: hyperbrowserai/langchain-hyperbrowser
  downloads: 233
  downloads_updated_at: '2025-03-22T21:59:15.663971+00:00'
- name: langchain-fmp-data
  path: .
  repo: MehdiZare/langchain-fmp-data
  downloads: 104
  downloads_updated_at: '2025-03-22T21:59:15.663971+00:00'
- name: tilores-langchain
  name_title: Tilores
  path: .
  repo: tilotech/tilores-langchain
  provider_page: tilores
  downloads: 85
  downloads_updated_at: '2025-03-22T21:59:15.663971+00:00'
- name: langchain-pipeshift
  path: .
  repo: pipeshift-org/langchain-pipeshift
  downloads: 76
  downloads_updated_at: '2025-03-22T21:59:15.663971+00:00'
- name: langchain-payman-tool
  path: .
  repo: paymanai/langchain-payman-tool
  downloads: 210
  downloads_updated_at: '2025-03-22T21:59:15.663971+00:00'
- name: langchain-sambanova
  path: .
  repo: sambanova/langchain-sambanova
  downloads: 51598
  downloads_updated_at: '2025-03-22T21:59:15.663971+00:00'
- name: langchain-deepseek
  path: libs/partners/deepseek
  repo: langchain-ai/langchain
  provider_page: deepseek
  js: '@langchain/deepseek'
  downloads: 49610
  downloads_updated_at: '2025-03-22T21:59:15.663971+00:00'
- name: langchain-jenkins
  path: .
  repo: Amitgb14/langchain_jenkins
  downloads: 208
  downloads_updated_at: '2025-03-22T21:59:15.663971+00:00'
- name: langchain-goodfire
  path: .
  repo: keenanpepper/langchain-goodfire
  downloads: 323
  downloads_updated_at: '2025-03-22T21:59:15.663971+00:00'
- name: langchain-nimble
  path: .
  repo: Nimbleway/langchain-nimble
  downloads: 169
  downloads_updated_at: '2025-03-22T21:59:15.663971+00:00'
- name: langchain-apify
  path: .
  repo: apify/langchain-apify
  downloads: 597
  downloads_updated_at: '2025-03-22T21:59:15.663971+00:00'
- name: langfair
  name_title: LangFair
  path: .
  repo: cvs-health/langfair
  downloads: 935
  downloads_updated_at: '2025-03-22T21:59:15.663971+00:00'
- name: langchain-abso
  path: .
  repo: lunary-ai/langchain-abso
  downloads: 180
  downloads_updated_at: '2025-03-22T21:59:15.663971+00:00'
- name: langchain-graph-retriever
  name_title: Graph RAG
  path: packages/langchain-graph-retriever
  repo: datastax/graph-rag
  provider_page: graph_rag
  downloads: 7533
  downloads_updated_at: '2025-03-22T21:59:15.663971+00:00'
- name: langchain-xai
  path: libs/partners/xai
  repo: langchain-ai/langchain
  downloads: 31299
  downloads_updated_at: '2025-03-22T21:59:15.663971+00:00'
- name: langchain-salesforce
  path: .
  repo: colesmcintosh/langchain-salesforce
  downloads: 317
  downloads_updated_at: '2025-03-22T21:59:15.663971+00:00'
- name: langchain-discord-shikenso
  path: .
  repo: Shikenso-Analytics/langchain-discord
  downloads: 141
  downloads_updated_at: '2025-03-22T21:59:15.663971+00:00'
- name: langchain-vdms
  name_title: VDMS
  path: .
  repo: IntelLabs/langchain-vdms
  downloads: 960
  downloads_updated_at: '2025-03-22T21:59:15.663971+00:00'
- name: langchain-deeplake
  path: .
  repo: activeloopai/langchain-deeplake
  downloads: 188
  downloads_updated_at: '2025-03-22T21:59:15.663971+00:00'
- name: langchain-cognee
  path: .
  repo: topoteretes/langchain-cognee
  downloads: 134
  downloads_updated_at: '2025-03-22T21:59:15.663971+00:00'
- name: langchain-prolog
  path: .
  repo: apisani1/langchain-prolog
  downloads: 224
  downloads_updated_at: '2025-03-22T21:59:15.663971+00:00'
- name: langchain-permit
  path: .
  repo: permitio/langchain-permit
  downloads: 149
  downloads_updated_at: '2025-03-22T21:59:15.663971+00:00'
- name: langchain-pymupdf4llm
  path: .
  repo: lakinduboteju/langchain-pymupdf4llm
  downloads: 1670
  downloads_updated_at: '2025-03-22T21:59:15.663971+00:00'
- name: langchain-writer
  path: .
  repo: writer/langchain-writer
  downloads: 875
  downloads_updated_at: '2025-03-22T21:59:15.663971+00:00'
- name: langchain-taiga
  name_title: Taiga
  path: .
  repo: Shikenso-Analytics/langchain-taiga
  downloads: 308
  downloads_updated_at: '2025-03-22T21:59:15.663971+00:00'
- name: langchain-tableau
  name_title: Tableau
  path: .
  repo: Tab-SE/tableau_langchain
  downloads: 393
  downloads_updated_at: '2025-03-22T21:59:15.663971+00:00'
- name: ads4gpts-langchain
  name_title: ADS4GPTs
  path: libs/python-sdk/ads4gpts-langchain
  repo: ADS4GPTs/ads4gpts
  provider_page: ads4gpts
  downloads: 1102
  downloads_updated_at: '2025-03-22T21:59:15.663971+00:00'
- name: langchain-contextual
  name_title: Contextual AI
  path: langchain-contextual
  repo: ContextualAI//langchain-contextual
  downloads: 955
  downloads_updated_at: '2025-03-22T21:59:15.663971+00:00'
- name: langchain-valthera
  name_title: Valthera
  path: .
  repo: valthera/langchain-valthera
  downloads: 514
  downloads_updated_at: '2025-03-22T21:59:15.663971+00:00'
- name: langchain-opengradient
  path: .
  repo: OpenGradient/og-langchain
  downloads: 274
  downloads_updated_at: '2025-03-22T21:59:15.663971+00:00'
- name: langchain-agentql
  path: langchain
  repo: tinyfish-io/agentql-integrations
  downloads: 442
  downloads_updated_at: '2025-03-22T21:59:15.663971+00:00'
- name: langchain-xinference
  path: .
  repo: TheSongg/langchain-xinference
  downloads: 145
  downloads_updated_at: '2025-03-22T21:59:15.663971+00:00'
- name: powerscale-rag-connector
  name_title: PowerScale RAG Connector
  path: .
  repo: dell/powerscale-rag-connector
  provider_page: dell
  downloads: 126
  downloads_updated_at: '2025-03-22T21:59:15.663971+00:00'
- name: langchain-tavily
  path: .
  repo: tavily-ai/langchain-tavily
  downloads: 772
  downloads_updated_at: '2025-03-22T21:59:15.663971+00:00'
- name: langchain-zotero-retriever
  name_title: Zotero
  path: .
  repo: TimBMK/langchain-zotero-retriever
<<<<<<< HEAD
  name_title: Zotero
  provider_page: zotero
- name: goat-sdk-adapter-langchain
  path: python/src/adapters/langchain
  repo: goat-sdk/goat
  name_title: GOAT SDK
  provider_page: goat
=======
  provider_page: zotero
  downloads: 153
  downloads_updated_at: '2025-03-22T21:59:15.663971+00:00'
- name: langchain-naver-community
  name_title: Naver
  provider_page: naver
  path: .
  repo: e7217/langchain-naver-community
>>>>>>> c5e42a40
<|MERGE_RESOLUTION|>--- conflicted
+++ resolved
@@ -543,21 +543,16 @@
   name_title: Zotero
   path: .
   repo: TimBMK/langchain-zotero-retriever
-<<<<<<< HEAD
-  name_title: Zotero
   provider_page: zotero
+  downloads: 153
+  downloads_updated_at: '2025-03-22T21:59:15.663971+00:00'
+- name: langchain-naver-community
+  name_title: Naver
+  provider_page: naver
+  path: .
+  repo: e7217/langchain-naver-community
 - name: goat-sdk-adapter-langchain
   path: python/src/adapters/langchain
   repo: goat-sdk/goat
   name_title: GOAT SDK
-  provider_page: goat
-=======
-  provider_page: zotero
-  downloads: 153
-  downloads_updated_at: '2025-03-22T21:59:15.663971+00:00'
-- name: langchain-naver-community
-  name_title: Naver
-  provider_page: naver
-  path: .
-  repo: e7217/langchain-naver-community
->>>>>>> c5e42a40
+  provider_page: goat