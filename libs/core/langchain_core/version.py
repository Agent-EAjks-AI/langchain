--- conflicted
+++ resolved
@@ -1,7 +1,3 @@
 """langchain-core version information and utilities."""
 
-<<<<<<< HEAD
-VERSION = "0.4.0.dev0"
-=======
-VERSION = "0.3.73"
->>>>>>> 145d38f7
+VERSION = "0.3.73"