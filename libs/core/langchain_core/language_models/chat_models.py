"""Chat models for conversational AI."""

from __future__ import annotations

import asyncio
import inspect
import json
import typing
import warnings
from abc import ABC, abstractmethod
from collections.abc import AsyncIterator, Iterator, Sequence
from functools import cached_property
from operator import itemgetter
from typing import TYPE_CHECKING, Any, Callable, Literal, Optional, Union, cast

from pydantic import BaseModel, ConfigDict, Field, model_validator
from typing_extensions import override

from langchain_core._api import deprecated
from langchain_core.caches import BaseCache
from langchain_core.callbacks import (
    AsyncCallbackManager,
    AsyncCallbackManagerForLLMRun,
    BaseCallbackManager,
    CallbackManager,
    CallbackManagerForLLMRun,
    Callbacks,
)
from langchain_core.globals import get_llm_cache
from langchain_core.language_models._utils import (
    _normalize_messages,
    _update_message_content_to_blocks,
)
from langchain_core.language_models.base import (
    BaseLanguageModel,
    LangSmithParams,
    LanguageModelInput,
)
from langchain_core.load import dumpd, dumps
from langchain_core.messages import (
    AIMessage,
    AIMessageChunk,
    AnyMessage,
    BaseMessage,
    HumanMessage,
    convert_to_messages,
    convert_to_openai_data_block,
    convert_to_openai_image_block,
    is_data_content_block,
    message_chunk_to_message,
)
from langchain_core.outputs import (
    ChatGeneration,
    ChatGenerationChunk,
    ChatResult,
    Generation,
    LLMResult,
    RunInfo,
)
from langchain_core.outputs.chat_generation import merge_chat_generation_chunks
from langchain_core.prompt_values import ChatPromptValue, PromptValue, StringPromptValue
from langchain_core.rate_limiters import BaseRateLimiter
from langchain_core.runnables import RunnableMap, RunnablePassthrough
from langchain_core.runnables.config import ensure_config, run_in_executor
from langchain_core.tracers._streaming import _StreamingCallbackHandler
from langchain_core.utils.function_calling import (
    convert_to_json_schema,
    convert_to_openai_tool,
)
from langchain_core.utils.pydantic import TypeBaseModel, is_basemodel_subclass
from langchain_core.utils.utils import LC_ID_PREFIX, from_env

if TYPE_CHECKING:
    import uuid

    from langchain_core.output_parsers.base import OutputParserLike
    from langchain_core.runnables import Runnable, RunnableConfig
    from langchain_core.tools import BaseTool


def _generate_response_from_error(error: BaseException) -> list[ChatGeneration]:
    if hasattr(error, "response"):
        response = error.response
        metadata: dict = {}
        if hasattr(response, "json"):
            try:
                metadata["body"] = response.json()
            except Exception:
                metadata["body"] = getattr(response, "text", None)
        if hasattr(response, "headers"):
            try:
                metadata["headers"] = dict(response.headers)
            except Exception:
                metadata["headers"] = None
        if hasattr(response, "status_code"):
            metadata["status_code"] = response.status_code
        if hasattr(error, "request_id"):
            metadata["request_id"] = error.request_id
        generations = [
            ChatGeneration(message=AIMessage(content="", response_metadata=metadata))
        ]
    else:
        generations = []

    return generations


def _format_for_tracing(messages: list[BaseMessage]) -> list[BaseMessage]:
    """Format messages for tracing in ``on_chat_model_start``.

    - Update image content blocks to OpenAI Chat Completions format (backward
    compatibility).
    - Add ``type`` key to content blocks that have a single key.

    Args:
        messages: List of messages to format.

    Returns:
        List of messages formatted for tracing.

    """
    messages_to_trace = []
    for message in messages:
        message_to_trace = message
        if isinstance(message.content, list):
            for idx, block in enumerate(message.content):
                if isinstance(block, dict):
                    # Update image content blocks to OpenAI # Chat Completions format.
                    if (
                        block.get("type") == "image"
                        and is_data_content_block(block)
                        and not ("file_id" in block or block.get("source_type") == "id")
                    ):
                        if message_to_trace is message:
                            # Shallow copy
                            message_to_trace = message.model_copy()
                            message_to_trace.content = list(message_to_trace.content)

                        message_to_trace.content[idx] = (  # type: ignore[index]  # mypy confused by .model_copy
                            convert_to_openai_image_block(block)
                        )
                    elif (
                        block.get("type") == "file"
                        and is_data_content_block(block)
                        and "base64" in block
                    ):
                        if message_to_trace is message:
                            # Shallow copy
                            message_to_trace = message.model_copy()
                            message_to_trace.content = list(message_to_trace.content)

                        message_to_trace.content[idx] = convert_to_openai_data_block(  # type: ignore[index]
                            block
                        )
                    elif len(block) == 1 and "type" not in block:
                        # Tracing assumes all content blocks have a "type" key. Here
                        # we add this key if it is missing, and there's an obvious
                        # choice for the type (e.g., a single key in the block).
                        if message_to_trace is message:
                            # Shallow copy
                            message_to_trace = message.model_copy()
                            message_to_trace.content = list(message_to_trace.content)
                        key = next(iter(block))
                        message_to_trace.content[idx] = {  # type: ignore[index]
                            "type": key,
                            key: block[key],
                        }
                    else:
                        pass
        messages_to_trace.append(message_to_trace)

    return messages_to_trace


def generate_from_stream(stream: Iterator[ChatGenerationChunk]) -> ChatResult:
    """Generate from a stream.

    Args:
        stream: Iterator of ``ChatGenerationChunk``.

    Returns:
        ChatResult: Chat result.

    """
    generation = next(stream, None)
    if generation:
        generation += list(stream)
    if generation is None:
        msg = "No generations found in stream."
        raise ValueError(msg)
    return ChatResult(
        generations=[
            ChatGeneration(
                message=message_chunk_to_message(generation.message),
                generation_info=generation.generation_info,
            )
        ]
    )


async def agenerate_from_stream(
    stream: AsyncIterator[ChatGenerationChunk],
) -> ChatResult:
    """Async generate from a stream.

    Args:
        stream: Iterator of ``ChatGenerationChunk``.

    Returns:
        ChatResult: Chat result.

    """
    chunks = [chunk async for chunk in stream]
    return await run_in_executor(None, generate_from_stream, iter(chunks))


def _format_ls_structured_output(ls_structured_output_format: Optional[dict]) -> dict:
    if ls_structured_output_format:
        try:
            ls_structured_output_format_dict = {
                "ls_structured_output_format": {
                    "kwargs": ls_structured_output_format.get("kwargs", {}),
                    "schema": convert_to_json_schema(
                        ls_structured_output_format["schema"]
                    ),
                }
            }
        except ValueError:
            ls_structured_output_format_dict = {}
    else:
        ls_structured_output_format_dict = {}

    return ls_structured_output_format_dict


class BaseChatModel(BaseLanguageModel[AIMessage], ABC):
    """Base class for chat models.

    Key imperative methods:
        Methods that actually call the underlying model.

        +---------------------------+----------------------------------------------------------------+---------------------------------------------------------------------+--------------------------------------------------------------------------------------------------+
        | Method                    | Input                                                          | Output                                                              | Description                                                                                      |
        +===========================+================================================================+=====================================================================+==================================================================================================+
        | `invoke`                  | str | list[dict | tuple | BaseMessage] | PromptValue           | BaseMessage                                                         | A single chat model call.                                                                        |
        +---------------------------+----------------------------------------------------------------+---------------------------------------------------------------------+--------------------------------------------------------------------------------------------------+
        | `ainvoke`                 | '''                                                            | BaseMessage                                                         | Defaults to running invoke in an async executor.                                                 |
        +---------------------------+----------------------------------------------------------------+---------------------------------------------------------------------+--------------------------------------------------------------------------------------------------+
        | `stream`                  | '''                                                            | Iterator[BaseMessageChunk]                                          | Defaults to yielding output of invoke.                                                           |
        +---------------------------+----------------------------------------------------------------+---------------------------------------------------------------------+--------------------------------------------------------------------------------------------------+
        | `astream`                 | '''                                                            | AsyncIterator[BaseMessageChunk]                                     | Defaults to yielding output of ainvoke.                                                          |
        +---------------------------+----------------------------------------------------------------+---------------------------------------------------------------------+--------------------------------------------------------------------------------------------------+
        | `astream_events`          | '''                                                            | AsyncIterator[StreamEvent]                                          | Event types: 'on_chat_model_start', 'on_chat_model_stream', 'on_chat_model_end'.                 |
        +---------------------------+----------------------------------------------------------------+---------------------------------------------------------------------+--------------------------------------------------------------------------------------------------+
        | `batch`                   | list[''']                                                      | list[BaseMessage]                                                   | Defaults to running invoke in concurrent threads.                                                |
        +---------------------------+----------------------------------------------------------------+---------------------------------------------------------------------+--------------------------------------------------------------------------------------------------+
        | `abatch`                  | list[''']                                                      | list[BaseMessage]                                                   | Defaults to running ainvoke in concurrent threads.                                               |
        +---------------------------+----------------------------------------------------------------+---------------------------------------------------------------------+--------------------------------------------------------------------------------------------------+
        | `batch_as_completed`      | list[''']                                                      | Iterator[tuple[int, Union[BaseMessage, Exception]]]                 | Defaults to running invoke in concurrent threads.                                                |
        +---------------------------+----------------------------------------------------------------+---------------------------------------------------------------------+--------------------------------------------------------------------------------------------------+
        | `abatch_as_completed`     | list[''']                                                      | AsyncIterator[tuple[int, Union[BaseMessage, Exception]]]            | Defaults to running ainvoke in concurrent threads.                                               |
        +---------------------------+----------------------------------------------------------------+---------------------------------------------------------------------+--------------------------------------------------------------------------------------------------+

        This table provides a brief overview of the main imperative methods. Please see the base Runnable reference for full documentation.

    Key declarative methods:
        Methods for creating another Runnable using the ChatModel.

        +----------------------------------+-----------------------------------------------------------------------------------------------------------+
        | Method                           | Description                                                                                               |
        +==================================+===========================================================================================================+
        | `bind_tools`                     | Create ChatModel that can call tools.                                                                     |
        +----------------------------------+-----------------------------------------------------------------------------------------------------------+
        | `with_structured_output`         | Create wrapper that structures model output using schema.                                                 |
        +----------------------------------+-----------------------------------------------------------------------------------------------------------+
        | `with_retry`                     | Create wrapper that retries model calls on failure.                                                       |
        +----------------------------------+-----------------------------------------------------------------------------------------------------------+
        | `with_fallbacks`                 | Create wrapper that falls back to other models on failure.                                                |
        +----------------------------------+-----------------------------------------------------------------------------------------------------------+
        | `configurable_fields`            | Specify init args of the model that can be configured at runtime via the RunnableConfig.                  |
        +----------------------------------+-----------------------------------------------------------------------------------------------------------+
        | `configurable_alternatives`      | Specify alternative models which can be swapped in at runtime via the RunnableConfig.                     |
        +----------------------------------+-----------------------------------------------------------------------------------------------------------+

        This table provides a brief overview of the main declarative methods. Please see the reference for each method for full documentation.

    Creating custom chat model:
        Custom chat model implementations should inherit from this class.
        Please reference the table below for information about which
        methods and properties are required or optional for implementations.

        +----------------------------------+--------------------------------------------------------------------+-------------------+
        | Method/Property                  | Description                                                        | Required/Optional |
        +==================================+====================================================================+===================+
        | `_generate`                      | Use to generate a chat result from a prompt                        | Required          |
        +----------------------------------+--------------------------------------------------------------------+-------------------+
        | `_llm_type` (property)           | Used to uniquely identify the type of the model. Used for logging. | Required          |
        +----------------------------------+--------------------------------------------------------------------+-------------------+
        | `_identifying_params` (property) | Represent model parameterization for tracing purposes.             | Optional          |
        +----------------------------------+--------------------------------------------------------------------+-------------------+
        | `_stream`                        | Use to implement streaming                                         | Optional          |
        +----------------------------------+--------------------------------------------------------------------+-------------------+
        | `_agenerate`                     | Use to implement a native async method                             | Optional          |
        +----------------------------------+--------------------------------------------------------------------+-------------------+
        | `_astream`                       | Use to implement async version of `_stream`                        | Optional          |
        +----------------------------------+--------------------------------------------------------------------+-------------------+

        Follow the guide for more information on how to implement a custom Chat Model:
        [Guide](https://python.langchain.com/docs/how_to/custom_chat_model/).

    """  # noqa: E501

    callback_manager: Optional[BaseCallbackManager] = deprecated(
        name="callback_manager", since="0.1.7", removal="1.0", alternative="callbacks"
    )(
        Field(
            default=None,
            exclude=True,
            description="Callback manager to add to the run trace.",
        )
    )

    rate_limiter: Optional[BaseRateLimiter] = Field(default=None, exclude=True)
    "An optional rate limiter to use for limiting the number of requests."

    disable_streaming: Union[bool, Literal["tool_calling"]] = False
    """Whether to disable streaming for this model.

    If streaming is bypassed, then ``stream()``/``astream()``/``astream_events()`` will
    defer to ``invoke()``/``ainvoke()``.

    - If True, will always bypass streaming case.
    - If ``'tool_calling'``, will bypass streaming case only when the model is called
      with a ``tools`` keyword argument. In other words, LangChain will automatically
      switch to non-streaming behavior (``invoke()``) only when the tools argument is
      provided. This offers the best of both worlds.
    - If False (default), will always use streaming case if available.

    The main reason for this flag is that code might be written using ``stream()`` and
    a user may want to swap out a given model for another model whose the implementation
    does not properly support streaming.

    """

    output_version: Optional[str] = Field(
        default_factory=from_env("LC_OUTPUT_VERSION", default=None)
    )
    """Version of ``AIMessage`` output format to store in message content.

    ``AIMessage.content_blocks`` will lazily parse the contents of ``content`` into a
    standard format. This flag can be used to additionally store the standard format
    in message content, e.g., for serialization purposes.

    Supported values:

    - ``"v0"``: provider-specific format in content (can lazily-parse with
      ``.content_blocks``)
    - ``"v1"``: standardized format in content (consistent with ``.content_blocks``)

    Partner packages (e.g., ``langchain-openai``) can also use this field to roll out
    new content formats in a backward-compatible way.

    .. versionadded:: 1.0

    """

    @model_validator(mode="before")
    @classmethod
    def raise_deprecation(cls, values: dict) -> Any:
        """Raise deprecation warning if ``callback_manager`` is used.

        Args:
            values (Dict): Values to validate.

        Returns:
            Dict: Validated values.

        Raises:
            DeprecationWarning: If ``callback_manager`` is used.

        """
        if values.get("callback_manager") is not None:
            warnings.warn(
                "callback_manager is deprecated. Please use callbacks instead.",
                DeprecationWarning,
                stacklevel=5,
            )
            values["callbacks"] = values.pop("callback_manager", None)
        return values

    model_config = ConfigDict(
        arbitrary_types_allowed=True,
    )

    @cached_property
    def _serialized(self) -> dict[str, Any]:
        return dumpd(self)

    # --- Runnable methods ---

    @property
    @override
    def OutputType(self) -> Any:
        """Get the output type for this runnable."""
        return AnyMessage

    def _convert_input(self, model_input: LanguageModelInput) -> PromptValue:
        if isinstance(model_input, PromptValue):
            return model_input
        if isinstance(model_input, str):
            return StringPromptValue(text=model_input)
        if isinstance(model_input, Sequence):
            return ChatPromptValue(messages=convert_to_messages(model_input))
        msg = (
            f"Invalid input type {type(model_input)}. "
            "Must be a PromptValue, str, or list of BaseMessages."
        )
        raise ValueError(msg)

    @override
    def invoke(
        self,
        input: LanguageModelInput,
        config: Optional[RunnableConfig] = None,
        *,
        stop: Optional[list[str]] = None,
        output_version: Optional[str] = None,
        **kwargs: Any,
    ) -> AIMessage:
        """Invoke the model.

        Args:
            input: The model input.
            config: The config to use for this model run.
            stop: Stop words to use during generation.
            output_version: Override the model's ``output_version`` for this invocation.
                If None, uses the model's configured ``output_version``.
            **kwargs: Additional keyword arguments.

        Returns:
            The model's response message.

        """
        config = ensure_config(config)

        effective_output_version = (
            output_version if output_version is not None else self.output_version
        )
        kwargs["_output_version"] = effective_output_version or "v0"

        return cast(
            "AIMessage",
            cast(
                "ChatGeneration",
                self.generate_prompt(
                    [self._convert_input(input)],
                    stop=stop,
                    callbacks=config.get("callbacks"),
                    tags=config.get("tags"),
                    metadata=config.get("metadata"),
                    run_name=config.get("run_name"),
                    run_id=config.pop("run_id", None),
                    **kwargs,
                ).generations[0][0],
            ).message,
        )

    @override
    async def ainvoke(
        self,
        input: LanguageModelInput,
        config: Optional[RunnableConfig] = None,
        *,
        stop: Optional[list[str]] = None,
        output_version: Optional[str] = None,
        **kwargs: Any,
    ) -> AIMessage:
        """Asynchronously invoke the model.

        Args:
            input: The model input.
            config: The config to use for this model run.
            stop: Stop words to use during generation.
            output_version: Override the model's ``output_version`` for this invocation.
                If None, uses the model's configured ``output_version``.
            **kwargs: Additional keyword arguments.

        Returns:
            The model's response message.

        """
        config = ensure_config(config)

        effective_output_version = (
            output_version if output_version is not None else self.output_version
        )
        kwargs["_output_version"] = effective_output_version or "v0"

        llm_result = await self.agenerate_prompt(
            [self._convert_input(input)],
            stop=stop,
            callbacks=config.get("callbacks"),
            tags=config.get("tags"),
            metadata=config.get("metadata"),
            run_name=config.get("run_name"),
            run_id=config.pop("run_id", None),
            **kwargs,
        )
        return cast(
            "AIMessage", cast("ChatGeneration", llm_result.generations[0][0]).message
        )

    def _should_stream(
        self,
        *,
        async_api: bool,
        run_manager: Optional[
            Union[CallbackManagerForLLMRun, AsyncCallbackManagerForLLMRun]
        ] = None,
        **kwargs: Any,
    ) -> bool:
        """Determine if a given model call should hit the streaming API."""
        sync_not_implemented = type(self)._stream == BaseChatModel._stream  # noqa: SLF001
        async_not_implemented = type(self)._astream == BaseChatModel._astream  # noqa: SLF001

        # Check if streaming is implemented.
        if (not async_api) and sync_not_implemented:
            return False
        # Note, since async falls back to sync we check both here.
        if async_api and async_not_implemented and sync_not_implemented:
            return False

        # Check if streaming has been disabled on this instance.
        if self.disable_streaming is True:
            return False
        # We assume tools are passed in via "tools" kwarg in all models.
        if self.disable_streaming == "tool_calling" and kwargs.get("tools"):
            return False

        # Check if a runtime streaming flag has been passed in.
        if "stream" in kwargs:
            return kwargs["stream"]

        # Check if any streaming callback handlers have been passed in.
        handlers = run_manager.handlers if run_manager else []
        return any(isinstance(h, _StreamingCallbackHandler) for h in handlers)

    @override
    def stream(
        self,
        input: LanguageModelInput,
        config: Optional[RunnableConfig] = None,
        *,
        stop: Optional[list[str]] = None,
        output_version: Optional[str] = None,
        **kwargs: Any,
    ) -> Iterator[AIMessageChunk]:
        """Stream responses from the chat model.

        Args:
            input: The model input.
            config: The config to use for this model run.
            stop: Stop words to use during generation.
            output_version: Override the model's ``output_version`` for this invocation.
                If None, uses the model's configured ``output_version``.
            **kwargs: Additional keyword arguments.

        Returns:
            Iterator of message chunks.

        """
        effective_output_version = (
            output_version if output_version is not None else self.output_version
        )
        kwargs["_output_version"] = effective_output_version or "v0"

        if not self._should_stream(async_api=False, **{**kwargs, "stream": True}):
            # model doesn't implement streaming, so use default implementation
            yield cast(
                "AIMessageChunk",
                self.invoke(
                    input,
                    config=config,
                    stop=stop,
                    output_version=effective_output_version,
                    **kwargs,
                ),
            )
        else:
            config = ensure_config(config)
            messages = self._convert_input(input).to_messages()
            ls_structured_output_format = kwargs.pop(
                "ls_structured_output_format", None
            ) or kwargs.pop("structured_output_format", None)
            ls_structured_output_format_dict = _format_ls_structured_output(
                ls_structured_output_format
            )

            params = self._get_invocation_params(stop=stop, **kwargs)
            options = {"stop": stop, **kwargs, **ls_structured_output_format_dict}
            inheritable_metadata = {
                **(config.get("metadata") or {}),
                **self._get_ls_params(stop=stop, **kwargs),
            }
            callback_manager = CallbackManager.configure(
                config.get("callbacks"),
                self.callbacks,
                self.verbose,
                config.get("tags"),
                self.tags,
                inheritable_metadata,
                self.metadata,
            )
            (run_manager,) = callback_manager.on_chat_model_start(
                self._serialized,
                [_format_for_tracing(messages)],
                invocation_params=params,
                options=options,
                name=config.get("run_name"),
                run_id=config.pop("run_id", None),
                batch_size=1,
            )

            chunks: list[ChatGenerationChunk] = []

            if self.rate_limiter:
                self.rate_limiter.acquire(blocking=True)

            try:
                input_messages = _normalize_messages(messages)
                run_id = "-".join((LC_ID_PREFIX, str(run_manager.run_id)))
                yielded = False
                for chunk in self._stream(
                    input_messages,
                    stop=stop,
                    output_version=kwargs["_output_version"] or "v0",
                    **kwargs,
                ):
                    if chunk.message.id is None:
                        chunk.message.id = run_id
                    chunk.message.response_metadata = _gen_info_and_msg_metadata(chunk)
                    output_version = kwargs["_output_version"]
                    if (
                        isinstance(chunk.message, (AIMessage, AIMessageChunk))
                        and (
                            not isinstance(chunk.message, AIMessageChunk)
                            or chunk.message.chunk_position != "last"
                            or chunk.message.content  # Include last chunks with content
                        )
                        and output_version
                        and output_version != "v0"
                    ):
                        chunk.message.additional_kwargs["output_version"] = (
                            output_version
                        )
                    if output_version == "v1":
                        # Overwrite .content with .content_blocks
                        chunk.message = _update_message_content_to_blocks(
                            chunk.message, "v1"
                        )
                    run_manager.on_llm_new_token(
                        cast("str", chunk.message.content), chunk=chunk
                    )
                    chunks.append(chunk)
                    yield cast("AIMessageChunk", chunk.message)
                    yielded = True

                # Yield a final empty chunk with chunk_position="last" if not yet
                # yielded
                if (
                    yielded
                    and isinstance(chunk.message, AIMessageChunk)
                    and not chunk.message.chunk_position
                ):
                    empty_content: Union[str, list] = (
                        "" if isinstance(chunk.message.content, str) else []
                    )
                    msg_chunk = AIMessageChunk(
                        content=empty_content, chunk_position="last", id=run_id
                    )
                    run_manager.on_llm_new_token(
                        "", chunk=ChatGenerationChunk(message=msg_chunk)
                    )
                    yield msg_chunk
            except BaseException as e:
                generations_with_error_metadata = _generate_response_from_error(e)
                chat_generation_chunk = merge_chat_generation_chunks(chunks)
                if chat_generation_chunk:
                    generations = [
                        [chat_generation_chunk],
                        generations_with_error_metadata,
                    ]
                else:
                    generations = [generations_with_error_metadata]
                run_manager.on_llm_error(
                    e,
                    response=LLMResult(generations=generations),
                )
                raise

            generation = merge_chat_generation_chunks(chunks)
            if generation is None:
                err = ValueError("No generation chunks were returned")
                run_manager.on_llm_error(err, response=LLMResult(generations=[]))
                raise err

            run_manager.on_llm_end(LLMResult(generations=[[generation]]))

    @override
    async def astream(
        self,
        input: LanguageModelInput,
        config: Optional[RunnableConfig] = None,
        *,
        stop: Optional[list[str]] = None,
        output_version: Optional[str] = None,
        **kwargs: Any,
    ) -> AsyncIterator[AIMessageChunk]:
        """Asynchronously stream responses from the model.

        Args:
            input: The model input.
            config: The config to use for this model run.
            stop: Stop words to use during generation.
            output_version: Override the model's ``output_version`` for this invocation.
                If None, uses the model's configured ``output_version``.
            **kwargs: Additional keyword arguments.

        Returns:
            Async Iterator of message chunks.

        """
        effective_output_version = (
            output_version if output_version is not None else self.output_version
        )
        kwargs["_output_version"] = effective_output_version or "v0"

        if not self._should_stream(async_api=True, **{**kwargs, "stream": True}):
            # No async or sync stream is implemented, so fall back to ainvoke
            yield cast(
                "AIMessageChunk",
                await self.ainvoke(
                    input,
                    config=config,
                    stop=stop,
                    output_version=effective_output_version,
                    **kwargs,
                ),
            )
            return

        config = ensure_config(config)
        messages = self._convert_input(input).to_messages()

        ls_structured_output_format = kwargs.pop(
            "ls_structured_output_format", None
        ) or kwargs.pop("structured_output_format", None)
        ls_structured_output_format_dict = _format_ls_structured_output(
            ls_structured_output_format
        )

        params = self._get_invocation_params(stop=stop, **kwargs)
        options = {"stop": stop, **kwargs, **ls_structured_output_format_dict}
        inheritable_metadata = {
            **(config.get("metadata") or {}),
            **self._get_ls_params(stop=stop, **kwargs),
        }
        callback_manager = AsyncCallbackManager.configure(
            config.get("callbacks"),
            self.callbacks,
            self.verbose,
            config.get("tags"),
            self.tags,
            inheritable_metadata,
            self.metadata,
        )
        (run_manager,) = await callback_manager.on_chat_model_start(
            self._serialized,
            [_format_for_tracing(messages)],
            invocation_params=params,
            options=options,
            name=config.get("run_name"),
            run_id=config.pop("run_id", None),
            batch_size=1,
        )

        if self.rate_limiter:
            await self.rate_limiter.aacquire(blocking=True)

        chunks: list[ChatGenerationChunk] = []

        try:
            input_messages = _normalize_messages(messages)
            run_id = "-".join((LC_ID_PREFIX, str(run_manager.run_id)))
            yielded = False
            async for chunk in self._astream(
                input_messages,
                stop=stop,
                output_version=kwargs["_output_version"] or "v0",
                **kwargs,
            ):
                if chunk.message.id is None:
                    chunk.message.id = run_id
                chunk.message.response_metadata = _gen_info_and_msg_metadata(chunk)
                output_version = kwargs["_output_version"]
                if (
                    isinstance(chunk.message, (AIMessage, AIMessageChunk))
                    and (
                        not isinstance(chunk.message, AIMessageChunk)
                        or chunk.message.chunk_position != "last"
                        or chunk.message.content  # Include last chunks with content
                    )
                    and output_version
                    and output_version != "v0"
                ):
                    chunk.message.additional_kwargs["output_version"] = output_version
                if output_version == "v1":
                    # Overwrite .content with .content_blocks
                    chunk.message = _update_message_content_to_blocks(
                        chunk.message, "v1"
                    )
                await run_manager.on_llm_new_token(
                    cast("str", chunk.message.content), chunk=chunk
                )
                chunks.append(chunk)
                yield cast("AIMessageChunk", chunk.message)
                yielded = True

            # Yield a final empty chunk with chunk_position="last" if not yet yielded
            if (
                yielded
                and isinstance(chunk.message, AIMessageChunk)
                and not chunk.message.chunk_position
            ):
                empty_content: Union[str, list] = (
                    "" if isinstance(chunk.message.content, str) else []
                )
                msg_chunk = AIMessageChunk(
                    content=empty_content, chunk_position="last", id=run_id
                )
                await run_manager.on_llm_new_token(
                    "", chunk=ChatGenerationChunk(message=msg_chunk)
                )
                yield msg_chunk
        except BaseException as e:
            generations_with_error_metadata = _generate_response_from_error(e)
            chat_generation_chunk = merge_chat_generation_chunks(chunks)
            if chat_generation_chunk:
                generations = [
                    [chat_generation_chunk],
                    generations_with_error_metadata,
                ]
            else:
                generations = [generations_with_error_metadata]
            await run_manager.on_llm_error(
                e,
                response=LLMResult(generations=generations),
            )
            raise

        generation = merge_chat_generation_chunks(chunks)
        if not generation:
            err = ValueError("No generation chunks were returned")
            await run_manager.on_llm_error(err, response=LLMResult(generations=[]))
            raise err

        await run_manager.on_llm_end(
            LLMResult(generations=[[generation]]),
        )

    # --- Custom methods ---

    def _combine_llm_outputs(self, llm_outputs: list[Optional[dict]]) -> dict:  # noqa: ARG002
        return {}

    def _convert_cached_generations(self, cache_val: list) -> list[ChatGeneration]:
        """Convert cached Generation objects to ChatGeneration objects.

        Handle case where cache contains Generation objects instead of
        ChatGeneration objects. This can happen due to serialization/deserialization
        issues or legacy cache data (see #22389).

        Args:
            cache_val: List of cached generation objects.

        Returns:
            List of ChatGeneration objects.

        """
        converted_generations = []
        for gen in cache_val:
            if isinstance(gen, Generation) and not isinstance(gen, ChatGeneration):
                # Convert Generation to ChatGeneration by creating AIMessage
                # from the text content
                chat_gen = ChatGeneration(
                    message=AIMessage(content=gen.text),
                    generation_info=gen.generation_info,
                )
                converted_generations.append(chat_gen)
            else:
                # Already a ChatGeneration or other expected type
                if hasattr(gen, "message") and isinstance(gen.message, AIMessage):
                    # We zero out cost on cache hits
                    gen.message = gen.message.model_copy(
                        update={
                            "usage_metadata": {
                                **(gen.message.usage_metadata or {}),
                                "total_cost": 0,
                            }
                        }
                    )
                converted_generations.append(gen)
        return converted_generations

    def _get_invocation_params(
        self,
        stop: Optional[list[str]] = None,
        **kwargs: Any,
    ) -> dict:
        params = self.dict()
        params["stop"] = stop
        return {**params, **kwargs}

    def _get_ls_params(
        self,
        stop: Optional[list[str]] = None,
        **kwargs: Any,
    ) -> LangSmithParams:
        """Get standard params for tracing."""
        # get default provider from class name
        default_provider = self.__class__.__name__
        if default_provider.startswith("Chat"):
            default_provider = default_provider[4:].lower()
        elif default_provider.endswith("Chat"):
            default_provider = default_provider[:-4]
        default_provider = default_provider.lower()

        ls_params = LangSmithParams(ls_provider=default_provider, ls_model_type="chat")
        if stop:
            ls_params["ls_stop"] = stop

        # model
        if hasattr(self, "model") and isinstance(self.model, str):
            ls_params["ls_model_name"] = self.model
        elif hasattr(self, "model_name") and isinstance(self.model_name, str):
            ls_params["ls_model_name"] = self.model_name

        # temperature
        if "temperature" in kwargs and isinstance(kwargs["temperature"], float):
            ls_params["ls_temperature"] = kwargs["temperature"]
        elif hasattr(self, "temperature") and isinstance(self.temperature, float):
            ls_params["ls_temperature"] = self.temperature

        # max_tokens
        if "max_tokens" in kwargs and isinstance(kwargs["max_tokens"], int):
            ls_params["ls_max_tokens"] = kwargs["max_tokens"]
        elif hasattr(self, "max_tokens") and isinstance(self.max_tokens, int):
            ls_params["ls_max_tokens"] = self.max_tokens

        return ls_params

    def _get_llm_string(self, stop: Optional[list[str]] = None, **kwargs: Any) -> str:
        if self.is_lc_serializable():
            params = {**kwargs, "stop": stop}
            param_string = str(sorted(params.items()))
            # This code is not super efficient as it goes back and forth between
            # json and dict.
            serialized_repr = self._serialized
            _cleanup_llm_representation(serialized_repr, 1)
            llm_string = json.dumps(serialized_repr, sort_keys=True)
            return llm_string + "---" + param_string
        params = self._get_invocation_params(stop=stop, **kwargs)
        params = {**params, **kwargs}
        return str(sorted(params.items()))

    def generate(
        self,
        messages: list[list[BaseMessage]],
        stop: Optional[list[str]] = None,
        callbacks: Callbacks = None,
        *,
        tags: Optional[list[str]] = None,
        metadata: Optional[dict[str, Any]] = None,
        run_name: Optional[str] = None,
        run_id: Optional[uuid.UUID] = None,
        **kwargs: Any,
    ) -> LLMResult:
        """Pass a sequence of prompts to the model and return model generations.

        This method should make use of batched calls for models that expose a batched
        API.

        Use this method when you want to:
            1. take advantage of batched calls,
            2. need more output from the model than just the top generated value,
            3. are building chains that are agnostic to the underlying language model
                type (e.g., pure text completion models vs chat models).

        Args:
            messages: List of list of messages.
            stop: Stop words to use when generating. Model output is cut off at the
                first occurrence of any of these substrings.
            callbacks: Callbacks to pass through. Used for executing additional
                functionality, such as logging or streaming, throughout generation.
            tags: The tags to apply.
            metadata: The metadata to apply.
            run_name: The name of the run.
            run_id: The ID of the run.
            **kwargs: Arbitrary additional keyword arguments. These are usually passed
                to the model provider API call.

        Returns:
            An LLMResult, which contains a list of candidate Generations for each input
            prompt and additional model provider-specific output.

        """
        ls_structured_output_format = kwargs.pop(
            "ls_structured_output_format", None
        ) or kwargs.pop("structured_output_format", None)
        ls_structured_output_format_dict = _format_ls_structured_output(
            ls_structured_output_format
        )

        params = self._get_invocation_params(stop=stop, **kwargs)
        options = {"stop": stop, **ls_structured_output_format_dict}
        inheritable_metadata = {
            **(metadata or {}),
            **self._get_ls_params(stop=stop, **kwargs),
        }

        callback_manager = CallbackManager.configure(
            callbacks,
            self.callbacks,
            self.verbose,
            tags,
            self.tags,
            inheritable_metadata,
            self.metadata,
        )
        messages_to_trace = [
            _format_for_tracing(message_list) for message_list in messages
        ]
        run_managers = callback_manager.on_chat_model_start(
            self._serialized,
            messages_to_trace,
            invocation_params=params,
            options=options,
            name=run_name,
            run_id=run_id,
            batch_size=len(messages),
        )
        results = []
        input_messages = [
            _normalize_messages(message_list) for message_list in messages
        ]
        for i, m in enumerate(input_messages):
            try:
                results.append(
                    self._generate_with_cache(
                        m,
                        stop=stop,
                        run_manager=run_managers[i] if run_managers else None,
                        **kwargs,
                    )
                )
            except BaseException as e:
                if run_managers:
                    generations_with_error_metadata = _generate_response_from_error(e)
                    run_managers[i].on_llm_error(
                        e,
                        response=LLMResult(
                            generations=[generations_with_error_metadata]
                        ),
                    )
                raise
        flattened_outputs = [
            LLMResult(generations=[res.generations], llm_output=res.llm_output)
            for res in results
        ]
        llm_output = self._combine_llm_outputs([res.llm_output for res in results])
        generations = [res.generations for res in results]
        output = LLMResult(generations=generations, llm_output=llm_output)
        if run_managers:
            run_infos = []
            for manager, flattened_output in zip(run_managers, flattened_outputs):
                manager.on_llm_end(flattened_output)
                run_infos.append(RunInfo(run_id=manager.run_id))
            output.run = run_infos
        return output

    async def agenerate(
        self,
        messages: list[list[BaseMessage]],
        stop: Optional[list[str]] = None,
        callbacks: Callbacks = None,
        *,
        tags: Optional[list[str]] = None,
        metadata: Optional[dict[str, Any]] = None,
        run_name: Optional[str] = None,
        run_id: Optional[uuid.UUID] = None,
        **kwargs: Any,
    ) -> LLMResult:
        """Asynchronously pass a sequence of prompts to a model and return generations.

        This method should make use of batched calls for models that expose a batched
        API.

        Use this method when you want to:
            1. take advantage of batched calls,
            2. need more output from the model than just the top generated value,
            3. are building chains that are agnostic to the underlying language model
                type (e.g., pure text completion models vs chat models).

        Args:
            messages: List of list of messages.
            stop: Stop words to use when generating. Model output is cut off at the
                first occurrence of any of these substrings.
            callbacks: Callbacks to pass through. Used for executing additional
                functionality, such as logging or streaming, throughout generation.
            tags: The tags to apply.
            metadata: The metadata to apply.
            run_name: The name of the run.
            run_id: The ID of the run.
            **kwargs: Arbitrary additional keyword arguments. These are usually passed
                to the model provider API call.

        Returns:
            An LLMResult, which contains a list of candidate Generations for each input
            prompt and additional model provider-specific output.

        """
        ls_structured_output_format = kwargs.pop(
            "ls_structured_output_format", None
        ) or kwargs.pop("structured_output_format", None)
        ls_structured_output_format_dict = _format_ls_structured_output(
            ls_structured_output_format
        )

        params = self._get_invocation_params(stop=stop, **kwargs)
        options = {"stop": stop, **ls_structured_output_format_dict}
        inheritable_metadata = {
            **(metadata or {}),
            **self._get_ls_params(stop=stop, **kwargs),
        }

        callback_manager = AsyncCallbackManager.configure(
            callbacks,
            self.callbacks,
            self.verbose,
            tags,
            self.tags,
            inheritable_metadata,
            self.metadata,
        )

        messages_to_trace = [
            _format_for_tracing(message_list) for message_list in messages
        ]
        run_managers = await callback_manager.on_chat_model_start(
            self._serialized,
            messages_to_trace,
            invocation_params=params,
            options=options,
            name=run_name,
            batch_size=len(messages),
            run_id=run_id,
        )

        input_messages = [
            _normalize_messages(message_list) for message_list in messages
        ]
        results = await asyncio.gather(
            *[
                self._agenerate_with_cache(
                    m,
                    stop=stop,
                    run_manager=run_managers[i] if run_managers else None,
                    **kwargs,
                )
                for i, m in enumerate(input_messages)
            ],
            return_exceptions=True,
        )
        exceptions = []
        for i, res in enumerate(results):
            if isinstance(res, BaseException):
                if run_managers:
                    generations_with_error_metadata = _generate_response_from_error(res)
                    await run_managers[i].on_llm_error(
                        res,
                        response=LLMResult(
                            generations=[generations_with_error_metadata]
                        ),
                    )
                exceptions.append(res)
        if exceptions:
            if run_managers:
                await asyncio.gather(
                    *[
                        run_manager.on_llm_end(
                            LLMResult(
                                generations=[res.generations],  # type: ignore[union-attr]
                                llm_output=res.llm_output,  # type: ignore[union-attr]
                            )
                        )
                        for run_manager, res in zip(run_managers, results)
                        if not isinstance(res, Exception)
                    ]
                )
            raise exceptions[0]
        flattened_outputs = [
            LLMResult(generations=[res.generations], llm_output=res.llm_output)  # type: ignore[union-attr]
            for res in results
        ]
        llm_output = self._combine_llm_outputs([res.llm_output for res in results])  # type: ignore[union-attr]
        generations = [res.generations for res in results]  # type: ignore[union-attr]
        output = LLMResult(generations=generations, llm_output=llm_output)
        await asyncio.gather(
            *[
                run_manager.on_llm_end(flattened_output)
                for run_manager, flattened_output in zip(
                    run_managers, flattened_outputs
                )
            ]
        )
        if run_managers:
            output.run = [
                RunInfo(run_id=run_manager.run_id) for run_manager in run_managers
            ]
        return output

    @override
    def generate_prompt(
        self,
        prompts: list[PromptValue],
        stop: Optional[list[str]] = None,
        callbacks: Callbacks = None,
        **kwargs: Any,
    ) -> LLMResult:
        prompt_messages = [p.to_messages() for p in prompts]
        return self.generate(prompt_messages, stop=stop, callbacks=callbacks, **kwargs)

    @override
    async def agenerate_prompt(
        self,
        prompts: list[PromptValue],
        stop: Optional[list[str]] = None,
        callbacks: Callbacks = None,
        **kwargs: Any,
    ) -> LLMResult:
        prompt_messages = [p.to_messages() for p in prompts]
        return await self.agenerate(
            prompt_messages, stop=stop, callbacks=callbacks, **kwargs
        )

    def _generate_with_cache(
        self,
        messages: list[BaseMessage],
        stop: Optional[list[str]] = None,
        run_manager: Optional[CallbackManagerForLLMRun] = None,
        **kwargs: Any,
    ) -> ChatResult:
        llm_cache = self.cache if isinstance(self.cache, BaseCache) else get_llm_cache()
        # We should check the cache unless it's explicitly set to False
        # A None cache means we should use the default global cache
        # if it's configured.
        check_cache = self.cache or self.cache is None
        if check_cache:
            if llm_cache:
                llm_string = self._get_llm_string(stop=stop, **kwargs)
                prompt = dumps(messages)
                cache_val = llm_cache.lookup(prompt, llm_string)
                if isinstance(cache_val, list):
                    converted_generations = self._convert_cached_generations(cache_val)
                    return ChatResult(generations=converted_generations)
            elif self.cache is None:
                pass
            else:
                msg = "Asked to cache, but no cache found at `langchain.cache`."
                raise ValueError(msg)

        # Apply the rate limiter after checking the cache, since
        # we usually don't want to rate limit cache lookups, but
        # we do want to rate limit API requests.
        if self.rate_limiter:
            self.rate_limiter.acquire(blocking=True)

        output_version = kwargs.pop("_output_version", self.output_version)

        # If stream is not explicitly set, check if implicitly requested by
        # astream_events() or astream_log(). Bail out if _stream not implemented
        if self._should_stream(
            async_api=False,
            run_manager=run_manager,
            **kwargs,
        ):
            chunks: list[ChatGenerationChunk] = []
            run_id: Optional[str] = (
                f"{LC_ID_PREFIX}-{run_manager.run_id}" if run_manager else None
            )
            yielded = False
            for chunk in self._stream(
                messages, stop=stop, output_version=output_version or "v0", **kwargs
            ):
                chunk.message.response_metadata = _gen_info_and_msg_metadata(chunk)
<<<<<<< HEAD
                if (
                    isinstance(chunk.message, (AIMessage, AIMessageChunk))
                    and (
                        not isinstance(chunk.message, AIMessageChunk)
                        or chunk.message.chunk_position != "last"
                        or chunk.message.content  # Include last chunks with content
                    )
                    and output_version
                    and output_version != "v0"
                ):
                    chunk.message.additional_kwargs["output_version"] = output_version
                if run_manager:
                    if chunk.message.id is None:
                        chunk.message.id = run_id
                    if output_version == "v1":
                        # Overwrite .content with .content_blocks
                        chunk.message = _update_message_content_to_blocks(
                            chunk.message, "v1"
                        )
=======
                if self.output_version == "v1":
                    # Overwrite .content with .content_blocks
                    chunk.message = _update_message_content_to_blocks(
                        chunk.message, "v1"
                    )
                if run_manager:
                    if chunk.message.id is None:
                        chunk.message.id = run_id
>>>>>>> 39551576
                    run_manager.on_llm_new_token(
                        cast("str", chunk.message.content), chunk=chunk
                    )
                chunks.append(chunk)
                yielded = True

            # Yield a final empty chunk with chunk_position="last" if not yet yielded
            if (
                yielded
                and isinstance(chunk.message, AIMessageChunk)
                and not chunk.message.chunk_position
            ):
                empty_content: Union[str, list] = (
                    "" if isinstance(chunk.message.content, str) else []
                )
                chunk = ChatGenerationChunk(
                    message=AIMessageChunk(
                        content=empty_content, chunk_position="last", id=run_id
                    )
                )
                if run_manager:
                    run_manager.on_llm_new_token("", chunk=chunk)
                chunks.append(chunk)
            result = generate_from_stream(iter(chunks))
        elif inspect.signature(self._generate).parameters.get("run_manager"):
            result = self._generate(
                messages,
                stop=stop,
                run_manager=run_manager,
                output_version=output_version or "v0",
                **kwargs,
            )
        else:
            result = self._generate(
                messages, stop=stop, output_version=output_version or "v0", **kwargs
            )

        if output_version == "v1":
            # Overwrite .content with .content_blocks
            for generation in result.generations:
                generation.message = _update_message_content_to_blocks(
                    generation.message, "v1"
                )

        # Add response metadata to each generation
        for idx, generation in enumerate(result.generations):
            if run_manager and generation.message.id is None:
                generation.message.id = f"{LC_ID_PREFIX}-{run_manager.run_id}-{idx}"
            generation.message.response_metadata = _gen_info_and_msg_metadata(
                generation
            )
            if (
                isinstance(generation.message, (AIMessage, AIMessageChunk))
                and output_version
                and output_version != "v0"
            ):
                generation.message.additional_kwargs["output_version"] = output_version
        if len(result.generations) == 1 and result.llm_output is not None:
            result.generations[0].message.response_metadata = {
                **result.llm_output,
                **result.generations[0].message.response_metadata,
            }
        if check_cache and llm_cache:
            llm_cache.update(prompt, llm_string, result.generations)
        return result

    async def _agenerate_with_cache(
        self,
        messages: list[BaseMessage],
        stop: Optional[list[str]] = None,
        run_manager: Optional[AsyncCallbackManagerForLLMRun] = None,
        **kwargs: Any,
    ) -> ChatResult:
        llm_cache = self.cache if isinstance(self.cache, BaseCache) else get_llm_cache()
        # We should check the cache unless it's explicitly set to False
        # A None cache means we should use the default global cache
        # if it's configured.
        check_cache = self.cache or self.cache is None
        if check_cache:
            if llm_cache:
                llm_string = self._get_llm_string(stop=stop, **kwargs)
                prompt = dumps(messages)
                cache_val = await llm_cache.alookup(prompt, llm_string)
                if isinstance(cache_val, list):
                    converted_generations = self._convert_cached_generations(cache_val)
                    return ChatResult(generations=converted_generations)
            elif self.cache is None:
                pass
            else:
                msg = "Asked to cache, but no cache found at `langchain.cache`."
                raise ValueError(msg)

        # Apply the rate limiter after checking the cache, since
        # we usually don't want to rate limit cache lookups, but
        # we do want to rate limit API requests.
        if self.rate_limiter:
            await self.rate_limiter.aacquire(blocking=True)

        output_version = kwargs.pop("_output_version", self.output_version)

        # If stream is not explicitly set, check if implicitly requested by
        # astream_events() or astream_log(). Bail out if _astream not implemented
        if self._should_stream(
            async_api=True,
            run_manager=run_manager,
            **kwargs,
        ):
            chunks: list[ChatGenerationChunk] = []
            run_id: Optional[str] = (
                f"{LC_ID_PREFIX}-{run_manager.run_id}" if run_manager else None
            )
            yielded = False
            async for chunk in self._astream(
                messages, stop=stop, output_version=output_version or "v0", **kwargs
            ):
                chunk.message.response_metadata = _gen_info_and_msg_metadata(chunk)
<<<<<<< HEAD
                if (
                    isinstance(chunk.message, (AIMessage, AIMessageChunk))
                    and (
                        not isinstance(chunk.message, AIMessageChunk)
                        or chunk.message.chunk_position != "last"
                        or chunk.message.content  # Include last chunks with content
                    )
                    and output_version
                    and output_version != "v0"
                ):
                    chunk.message.additional_kwargs["output_version"] = output_version
                if run_manager:
                    if chunk.message.id is None:
                        chunk.message.id = run_id
                    if output_version == "v1":
                        # Overwrite .content with .content_blocks
                        chunk.message = _update_message_content_to_blocks(
                            chunk.message, "v1"
                        )
=======
                if self.output_version == "v1":
                    # Overwrite .content with .content_blocks
                    chunk.message = _update_message_content_to_blocks(
                        chunk.message, "v1"
                    )
                if run_manager:
                    if chunk.message.id is None:
                        chunk.message.id = run_id
>>>>>>> 39551576
                    await run_manager.on_llm_new_token(
                        cast("str", chunk.message.content), chunk=chunk
                    )
                chunks.append(chunk)
                yielded = True

            # Yield a final empty chunk with chunk_position="last" if not yet yielded
            if (
                yielded
                and isinstance(chunk.message, AIMessageChunk)
                and not chunk.message.chunk_position
            ):
                empty_content: Union[str, list] = (
                    "" if isinstance(chunk.message.content, str) else []
                )
                chunk = ChatGenerationChunk(
                    message=AIMessageChunk(
                        content=empty_content, chunk_position="last", id=run_id
                    )
                )
                if run_manager:
                    await run_manager.on_llm_new_token("", chunk=chunk)
                chunks.append(chunk)
            result = generate_from_stream(iter(chunks))
        elif inspect.signature(self._agenerate).parameters.get("run_manager"):
            result = await self._agenerate(
                messages,
                stop=stop,
                run_manager=run_manager,
                output_version=output_version,
                **kwargs,
            )
        else:
            result = await self._agenerate(
                messages, stop=stop, output_version=output_version, **kwargs
            )

        if output_version == "v1":
            # Overwrite .content with .content_blocks
            for generation in result.generations:
                generation.message = _update_message_content_to_blocks(
                    generation.message, "v1"
                )

        # Add response metadata to each generation
        for idx, generation in enumerate(result.generations):
            if run_manager and generation.message.id is None:
                generation.message.id = f"{LC_ID_PREFIX}-{run_manager.run_id}-{idx}"
            generation.message.response_metadata = _gen_info_and_msg_metadata(
                generation
            )
            if (
                isinstance(generation.message, (AIMessage, AIMessageChunk))
                and output_version
                and output_version != "v0"
            ):
                generation.message.additional_kwargs["output_version"] = output_version
        if len(result.generations) == 1 and result.llm_output is not None:
            result.generations[0].message.response_metadata = {
                **result.llm_output,
                **result.generations[0].message.response_metadata,
            }
        if check_cache and llm_cache:
            await llm_cache.aupdate(prompt, llm_string, result.generations)
        return result

    @abstractmethod
    def _generate(
        self,
        messages: list[BaseMessage],
        stop: Optional[list[str]] = None,
        run_manager: Optional[CallbackManagerForLLMRun] = None,
        *,
        output_version: str = "v0",
        **kwargs: Any,
    ) -> ChatResult:
        """Top Level call."""
        # Concrete implementations should override this method and use the same params

    async def _agenerate(
        self,
        messages: list[BaseMessage],
        stop: Optional[list[str]] = None,
        run_manager: Optional[AsyncCallbackManagerForLLMRun] = None,
        *,
        output_version: str = "v0",
        **kwargs: Any,
    ) -> ChatResult:
        """Top Level call."""
        return await run_in_executor(
            None,
            self._generate,
            messages,
            stop,
            run_manager.get_sync() if run_manager else None,
            output_version=output_version,
            **kwargs,
        )

    def _stream(
        self,
        messages: list[BaseMessage],
        stop: Optional[list[str]] = None,
        run_manager: Optional[CallbackManagerForLLMRun] = None,
        *,
        output_version: str = "v0",
        **kwargs: Any,
    ) -> Iterator[ChatGenerationChunk]:
        raise NotImplementedError

    async def _astream(
        self,
        messages: list[BaseMessage],
        stop: Optional[list[str]] = None,
        run_manager: Optional[AsyncCallbackManagerForLLMRun] = None,
        *,
        output_version: str = "v0",
        **kwargs: Any,
    ) -> AsyncIterator[ChatGenerationChunk]:
        iterator = await run_in_executor(
            None,
            self._stream,
            messages,
            stop,
            run_manager.get_sync() if run_manager else None,
            output_version=output_version,
            **kwargs,
        )
        done = object()
        while True:
            item = await run_in_executor(
                None,
                next,
                iterator,
                done,
            )
            if item is done:
                break
            yield item  # type: ignore[misc]

    @deprecated("0.1.7", alternative="invoke", removal="1.0")
    def __call__(
        self,
        messages: list[BaseMessage],
        stop: Optional[list[str]] = None,
        callbacks: Callbacks = None,
        **kwargs: Any,
    ) -> BaseMessage:
        """Call the model.

        Args:
            messages: List of messages.
            stop: Stop words to use when generating. Model output is cut off at the
                first occurrence of any of these substrings.
            callbacks: Callbacks to pass through. Used for executing additional
                functionality, such as logging or streaming, throughout generation.
            **kwargs: Arbitrary additional keyword arguments. These are usually passed
                to the model provider API call.

        Returns:
            The model output message.

        """
        generation = self.generate(
            [messages], stop=stop, callbacks=callbacks, **kwargs
        ).generations[0][0]
        if isinstance(generation, ChatGeneration):
            return generation.message
        msg = "Unexpected generation type"
        raise ValueError(msg)

    async def _call_async(
        self,
        messages: list[BaseMessage],
        stop: Optional[list[str]] = None,
        callbacks: Callbacks = None,
        **kwargs: Any,
    ) -> BaseMessage:
        result = await self.agenerate(
            [messages], stop=stop, callbacks=callbacks, **kwargs
        )
        generation = result.generations[0][0]
        if isinstance(generation, ChatGeneration):
            return generation.message
        msg = "Unexpected generation type"
        raise ValueError(msg)

    @deprecated("0.1.7", alternative="invoke", removal="1.0")
    def call_as_llm(
        self, message: str, stop: Optional[list[str]] = None, **kwargs: Any
    ) -> str:
        """Call the model.

        Args:
            message: The input message.
            stop: Stop words to use when generating. Model output is cut off at the
                first occurrence of any of these substrings.
            **kwargs: Arbitrary additional keyword arguments. These are usually passed
                to the model provider API call.

        Returns:
            The model output string.

        """
        return self.predict(message, stop=stop, **kwargs)

    @deprecated("0.1.7", alternative="invoke", removal="1.0")
    @override
    def predict(
        self, text: str, *, stop: Optional[Sequence[str]] = None, **kwargs: Any
    ) -> str:
        """Predict the next message.

        Args:
            text: The input message.
            stop: Stop words to use when generating. Model output is cut off at the
                first occurrence of any of these substrings.
            **kwargs: Arbitrary additional keyword arguments. These are usually passed
                to the model provider API call.

        Returns:
            The predicted output string.

        """
        stop_ = None if stop is None else list(stop)
        result = self([HumanMessage(content=text)], stop=stop_, **kwargs)
        if isinstance(result.content, str):
            return result.content
        msg = "Cannot use predict when output is not a string."
        raise ValueError(msg)

    @deprecated("0.1.7", alternative="invoke", removal="1.0")
    @override
    def predict_messages(
        self,
        messages: list[BaseMessage],
        *,
        stop: Optional[Sequence[str]] = None,
        **kwargs: Any,
    ) -> BaseMessage:
        stop_ = None if stop is None else list(stop)
        return self(messages, stop=stop_, **kwargs)

    @deprecated("0.1.7", alternative="ainvoke", removal="1.0")
    @override
    async def apredict(
        self, text: str, *, stop: Optional[Sequence[str]] = None, **kwargs: Any
    ) -> str:
        stop_ = None if stop is None else list(stop)
        result = await self._call_async(
            [HumanMessage(content=text)], stop=stop_, **kwargs
        )
        if isinstance(result.content, str):
            return result.content
        msg = "Cannot use predict when output is not a string."
        raise ValueError(msg)

    @deprecated("0.1.7", alternative="ainvoke", removal="1.0")
    @override
    async def apredict_messages(
        self,
        messages: list[BaseMessage],
        *,
        stop: Optional[Sequence[str]] = None,
        **kwargs: Any,
    ) -> BaseMessage:
        stop_ = None if stop is None else list(stop)
        return await self._call_async(messages, stop=stop_, **kwargs)

    @property
    @abstractmethod
    def _llm_type(self) -> str:
        """Return type of chat model."""

    @override
    def dict(self, **kwargs: Any) -> dict:
        """Return a dictionary of the LLM."""
        starter_dict = dict(self._identifying_params)
        starter_dict["_type"] = self._llm_type
        return starter_dict

    def bind_tools(
        self,
        tools: Sequence[
            Union[typing.Dict[str, Any], type, Callable, BaseTool]  # noqa: UP006
        ],
        *,
        tool_choice: Optional[Union[str]] = None,
        **kwargs: Any,
    ) -> Runnable[LanguageModelInput, AIMessage]:
        """Bind tools to the model.

        Args:
            tools: Sequence of tools to bind to the model.
            tool_choice: The tool to use. If "any" then any tool can be used.

        Returns:
            A Runnable that returns a message.

        """
        raise NotImplementedError

    def with_structured_output(
        self,
        schema: Union[typing.Dict, type],  # noqa: UP006
        *,
        include_raw: bool = False,
        **kwargs: Any,
    ) -> Runnable[LanguageModelInput, Union[typing.Dict, BaseModel]]:  # noqa: UP006
        """Model wrapper that returns outputs formatted to match the given schema.

        Args:
            schema: The output schema. Can be passed in as:

                - an OpenAI function/tool schema,
                - a JSON Schema,
                - a TypedDict class,
                - or a Pydantic class.

                If ``schema`` is a Pydantic class then the model output will be a
                Pydantic instance of that class, and the model-generated fields will be
                validated by the Pydantic class. Otherwise the model output will be a
                dict and will not be validated. See :meth:`langchain_core.utils.function_calling.convert_to_openai_tool`
                for more on how to properly specify types and descriptions of
                schema fields when specifying a Pydantic or TypedDict class.

            include_raw:
                If False then only the parsed structured output is returned. If
                an error occurs during model output parsing it will be raised. If True
                then both the raw model response (a BaseMessage) and the parsed model
                response will be returned. If an error occurs during output parsing it
                will be caught and returned as well. The final output is always a dict
                with keys ``'raw'``, ``'parsed'``, and ``'parsing_error'``.

        Returns:
            A Runnable that takes same inputs as a :class:`langchain_core.language_models.chat.BaseChatModel`.

            If ``include_raw`` is False and ``schema`` is a Pydantic class, Runnable outputs
            an instance of ``schema`` (i.e., a Pydantic object).

            Otherwise, if ``include_raw`` is False then Runnable outputs a dict.

            If ``include_raw`` is True, then Runnable outputs a dict with keys:

            - ``'raw'``: BaseMessage
            - ``'parsed'``: None if there was a parsing error, otherwise the type depends on the ``schema`` as described above.
            - ``'parsing_error'``: Optional[BaseException]

        Example: Pydantic schema (include_raw=False):
            .. code-block:: python

                from pydantic import BaseModel

                class AnswerWithJustification(BaseModel):
                    '''An answer to the user question along with justification for the answer.'''
                    answer: str
                    justification: str

                llm = ChatModel(model="model-name", temperature=0)
                structured_llm = llm.with_structured_output(AnswerWithJustification)

                structured_llm.invoke("What weighs more a pound of bricks or a pound of feathers")

                # -> AnswerWithJustification(
                #     answer='They weigh the same',
                #     justification='Both a pound of bricks and a pound of feathers weigh one pound. The weight is the same, but the volume or density of the objects may differ.'
                # )

        Example: Pydantic schema (include_raw=True):
            .. code-block:: python

                from pydantic import BaseModel

                class AnswerWithJustification(BaseModel):
                    '''An answer to the user question along with justification for the answer.'''
                    answer: str
                    justification: str

                llm = ChatModel(model="model-name", temperature=0)
                structured_llm = llm.with_structured_output(AnswerWithJustification, include_raw=True)

                structured_llm.invoke("What weighs more a pound of bricks or a pound of feathers")
                # -> {
                #     'raw': AIMessage(content='', additional_kwargs={'tool_calls': [{'id': 'call_Ao02pnFYXD6GN1yzc0uXPsvF', 'function': {'arguments': '{"answer":"They weigh the same.","justification":"Both a pound of bricks and a pound of feathers weigh one pound. The weight is the same, but the volume or density of the objects may differ."}', 'name': 'AnswerWithJustification'}, 'type': 'function'}]}),
                #     'parsed': AnswerWithJustification(answer='They weigh the same.', justification='Both a pound of bricks and a pound of feathers weigh one pound. The weight is the same, but the volume or density of the objects may differ.'),
                #     'parsing_error': None
                # }

        Example: Dict schema (include_raw=False):
            .. code-block:: python

                from pydantic import BaseModel
                from langchain_core.utils.function_calling import convert_to_openai_tool

                class AnswerWithJustification(BaseModel):
                    '''An answer to the user question along with justification for the answer.'''
                    answer: str
                    justification: str

                dict_schema = convert_to_openai_tool(AnswerWithJustification)
                llm = ChatModel(model="model-name", temperature=0)
                structured_llm = llm.with_structured_output(dict_schema)

                structured_llm.invoke("What weighs more a pound of bricks or a pound of feathers")
                # -> {
                #     'answer': 'They weigh the same',
                #     'justification': 'Both a pound of bricks and a pound of feathers weigh one pound. The weight is the same, but the volume and density of the two substances differ.'
                # }

        .. versionchanged:: 0.2.26

                Added support for TypedDict class.

        """  # noqa: E501
        _ = kwargs.pop("method", None)
        _ = kwargs.pop("strict", None)
        if kwargs:
            msg = f"Received unsupported arguments {kwargs}"
            raise ValueError(msg)

        from langchain_core.output_parsers.openai_tools import (
            JsonOutputKeyToolsParser,
            PydanticToolsParser,
        )

        if type(self).bind_tools is BaseChatModel.bind_tools:
            msg = "with_structured_output is not implemented for this model."
            raise NotImplementedError(msg)

        llm = self.bind_tools(
            [schema],
            tool_choice="any",
            ls_structured_output_format={
                "kwargs": {"method": "function_calling"},
                "schema": schema,
            },
        )
        if isinstance(schema, type) and is_basemodel_subclass(schema):
            output_parser: OutputParserLike = PydanticToolsParser(
                tools=[cast("TypeBaseModel", schema)], first_tool_only=True
            )
        else:
            key_name = convert_to_openai_tool(schema)["function"]["name"]
            output_parser = JsonOutputKeyToolsParser(
                key_name=key_name, first_tool_only=True
            )
        if include_raw:
            parser_assign = RunnablePassthrough.assign(
                parsed=itemgetter("raw") | output_parser, parsing_error=lambda _: None
            )
            parser_none = RunnablePassthrough.assign(parsed=lambda _: None)
            parser_with_fallback = parser_assign.with_fallbacks(
                [parser_none], exception_key="parsing_error"
            )
            return RunnableMap(raw=llm) | parser_with_fallback
        return llm | output_parser


class SimpleChatModel(BaseChatModel):
    """Simplified implementation for a chat model to inherit from.

    .. note::
        This implementation is primarily here for backwards compatibility. For new
        implementations, please use ``BaseChatModel`` directly.

    """

    def _generate(
        self,
        messages: list[BaseMessage],
        stop: Optional[list[str]] = None,
        run_manager: Optional[CallbackManagerForLLMRun] = None,
        *,
        # For backward compatibility
        output_version: str = "v0",  # noqa: ARG002
        **kwargs: Any,
    ) -> ChatResult:
        output_str = self._call(messages, stop=stop, run_manager=run_manager, **kwargs)
        message = AIMessage(content=output_str)
        generation = ChatGeneration(message=message)
        return ChatResult(generations=[generation])

    @abstractmethod
    def _call(
        self,
        messages: list[BaseMessage],
        stop: Optional[list[str]] = None,
        run_manager: Optional[CallbackManagerForLLMRun] = None,
        **kwargs: Any,
    ) -> str:
        """Simpler interface."""

    async def _agenerate(
        self,
        messages: list[BaseMessage],
        stop: Optional[list[str]] = None,
        run_manager: Optional[AsyncCallbackManagerForLLMRun] = None,
        *,
        output_version: str = "v0",
        **kwargs: Any,
    ) -> ChatResult:
        return await run_in_executor(
            None,
            self._generate,
            messages,
            stop=stop,
            run_manager=run_manager.get_sync() if run_manager else None,
            output_version=output_version,
            **kwargs,
        )


def _gen_info_and_msg_metadata(
    generation: Union[ChatGeneration, ChatGenerationChunk],
) -> dict:
    return {
        **(generation.generation_info or {}),
        **generation.message.response_metadata,
    }


def _cleanup_llm_representation(serialized: Any, depth: int) -> None:
    """Remove non-serializable objects from a serialized object."""
    if depth > 100:  # Don't cooperate for pathological cases
        return

    if not isinstance(serialized, dict):
        return

    if (
        "type" in serialized
        and serialized["type"] == "not_implemented"
        and "repr" in serialized
    ):
        del serialized["repr"]

    if "graph" in serialized:
        del serialized["graph"]

    if "kwargs" in serialized:
        kwargs = serialized["kwargs"]

        for value in kwargs.values():
            _cleanup_llm_representation(value, depth + 1)<|MERGE_RESOLUTION|>--- conflicted
+++ resolved
@@ -1303,7 +1303,6 @@
                 messages, stop=stop, output_version=output_version or "v0", **kwargs
             ):
                 chunk.message.response_metadata = _gen_info_and_msg_metadata(chunk)
-<<<<<<< HEAD
                 if (
                     isinstance(chunk.message, (AIMessage, AIMessageChunk))
                     and (
@@ -1323,16 +1322,6 @@
                         chunk.message = _update_message_content_to_blocks(
                             chunk.message, "v1"
                         )
-=======
-                if self.output_version == "v1":
-                    # Overwrite .content with .content_blocks
-                    chunk.message = _update_message_content_to_blocks(
-                        chunk.message, "v1"
-                    )
-                if run_manager:
-                    if chunk.message.id is None:
-                        chunk.message.id = run_id
->>>>>>> 39551576
                     run_manager.on_llm_new_token(
                         cast("str", chunk.message.content), chunk=chunk
                     )
@@ -1449,7 +1438,6 @@
                 messages, stop=stop, output_version=output_version or "v0", **kwargs
             ):
                 chunk.message.response_metadata = _gen_info_and_msg_metadata(chunk)
-<<<<<<< HEAD
                 if (
                     isinstance(chunk.message, (AIMessage, AIMessageChunk))
                     and (
@@ -1469,16 +1457,6 @@
                         chunk.message = _update_message_content_to_blocks(
                             chunk.message, "v1"
                         )
-=======
-                if self.output_version == "v1":
-                    # Overwrite .content with .content_blocks
-                    chunk.message = _update_message_content_to_blocks(
-                        chunk.message, "v1"
-                    )
-                if run_manager:
-                    if chunk.message.id is None:
-                        chunk.message.id = run_id
->>>>>>> 39551576
                     await run_manager.on_llm_new_token(
                         cast("str", chunk.message.content), chunk=chunk
                     )
