import re
from collections.abc import Sequence
<<<<<<< HEAD
from typing import TYPE_CHECKING, Literal, Optional, TypedDict
=======
from typing import Optional, TypeVar
>>>>>>> 0444e260

if TYPE_CHECKING:
    from langchain_core.messages import BaseMessage
from langchain_core.messages.content import (
    KNOWN_BLOCK_TYPES,
    ContentBlock,
    create_audio_block,
    create_file_block,
    create_image_block,
    create_non_standard_block,
    create_plaintext_block,
)


def _is_openai_data_block(block: dict) -> bool:
    """Check if the block contains multimodal data in OpenAI Chat Completions format.

    Supports both data and ID-style blocks (e.g. ``'file_data'`` and ``'file_id'``).

    If additional keys are present, they are ignored / will not affect outcome as long
    as the required keys are present and valid.

    """
    if block.get("type") == "image_url":
        if (
            (set(block.keys()) <= {"type", "image_url", "detail"})
            and (image_url := block.get("image_url"))
            and isinstance(image_url, dict)
        ):
            url = image_url.get("url")
            if isinstance(url, str):
                # Required per OpenAI spec
                return True
            # Ignore `'detail'` since it's optional and specific to OpenAI

    elif block.get("type") == "input_audio":
        if (audio := block.get("audio")) and isinstance(audio, dict):
            audio_data = audio.get("data")
            audio_format = audio.get("format")
            # Both required per OpenAI spec
            if isinstance(audio_data, str) and isinstance(audio_format, str):
                return True

    elif block.get("type") == "file":
        if (file := block.get("file")) and isinstance(file, dict):
            file_data = file.get("file_data")
            file_id = file.get("file_id")
            # Files can be either base64-encoded or pre-uploaded with an ID
            if isinstance(file_data, str) or isinstance(file_id, str):
                return True

    else:
        return False

    # Has no `'type'` key
    return False


class ParsedDataUri(TypedDict):
    source_type: Literal["base64"]
    data: str
    mime_type: str


def _parse_data_uri(uri: str) -> Optional[ParsedDataUri]:
    """Parse a data URI into its components.

    If parsing fails, return None. If either MIME type or data is missing, return None.

    Example:

        .. code-block:: python

            data_uri = "data:image/jpeg;base64,/9j/4AAQSkZJRg..."
            parsed = _parse_data_uri(data_uri)

            assert parsed == {
                "source_type": "base64",
                "mime_type": "image/jpeg",
                "data": "/9j/4AAQSkZJRg...",
            }

    """
    regex = r"^data:(?P<mime_type>[^;]+);base64,(?P<data>.+)$"
    match = re.match(regex, uri)
    if match is None:
        return None

    mime_type = match.group("mime_type")
    data = match.group("data")
    if not mime_type or not data:
        return None

    return {
        "source_type": "base64",
        "data": data,
        "mime_type": mime_type,
    }


def _convert_openai_format_to_data_block(block: dict) -> ContentBlock:
    """Convert OpenAI image/audio/file content block to respective v1 multimodal block.

    We expect that the incoming block is verified to be in OpenAI Chat Completions
    format.

    If parsing fails, passes block through unchanged.

    Mappings (Chat Completions to LangChain v1):
    - Image -> `ImageContentBlock`
    - Audio -> `AudioContentBlock`
    - File -> `FileContentBlock`

    """
    # TODO: if an incoming block has extra keys, should we ignore them or stuff
    # into extras?

    # base64-style image block
    if (block["type"] == "image_url") and (
        parsed := _parse_data_uri(block["image_url"]["url"])
    ):
        return create_image_block(
            # Even though this is labeled as `url`, it can be base64-encoded
            base64=block["image_url"]["url"],
            mime_type=parsed["mime_type"],
            detail=block["image_url"].get("detail"),  # Optional, specific to OpenAI
        )

    # url-style image block
    if (block["type"] == "image_url") and isinstance(
        block["image_url"].get("url"), str
    ):
        return create_image_block(
            url=block["image_url"]["url"],
            detail=block["image_url"].get("detail"),  # Optional, specific to OpenAI
        )

    # base64-style audio block
    # audio is only represented via raw data, no url or ID option
    if block["type"] == "input_audio":
        return create_audio_block(
            base64=block["audio"]["data"],
            mime_type=f"audio/{block['audio']['format']}",
        )

    # id-style file block
    if block.get("type") == "file" and "file_id" in block.get("file", {}):
        return create_file_block(
            file_id=block["file"]["file_id"],
        )

    # base64-style file block
    if (block["type"] == "file") and (
        parsed := _parse_data_uri(block["file"]["file_data"])
    ):
        mime_type = parsed["mime_type"]
        filename = block["file"].get("filename")
        return create_file_block(
            base64=block["file"]["file_data"],
            mime_type=mime_type,
            filename=filename,
        )

    # Escape hatch for non-standard content blocks
    return create_non_standard_block(
        value=block,
    )


def _normalize_messages(messages: Sequence["BaseMessage"]) -> list["BaseMessage"]:
    """Normalize message formats to LangChain v1 standard content blocks.

    Chat models already implement support for:
    - Images in OpenAI Chat Completions format
    - LangChain v1 standard content blocks

    This function extends support to:
    - `Audio <https://platform.openai.com/docs/api-reference/chat/create>`__ and
        `file <https://platform.openai.com/docs/api-reference/files>`__ data in OpenAI
        Chat Completions format
        - Images are technically supported but we expect chat models to handle them
            directly; this may change in the future
    - LangChain v0 standard content blocks for backward compatibility

    .. versionchanged:: 1.0.0
        In previous versions, this function returned messages in LangChain v0 format.
        Now, it returns messages in LangChain v1 format, which upgraded chat models now
        expect to receive when passing back in message history. For backward
        compatibility, this function will convert v0 message content to v1 format.

    .. dropdown:: v0 Content Block Schemas

        ``URLContentBlock``:

        .. codeblock::

            {
                mime_type: NotRequired[str]
                type: Literal['image', 'audio', 'file'],
                source_type: Literal['url'],
                url: str,
            }

        ``Base64ContentBlock``:

        .. codeblock::

            {
                mime_type: NotRequired[str]
                type: Literal['image', 'audio', 'file'],
                source_type: Literal['base64'],
                data: str,
            }

        ``IDContentBlock``:

        (In practice, this was never used)

        .. codeblock::

            {
                type: Literal['image', 'audio', 'file'],
                source_type: Literal['id'],
                id: str,
            }

        ``PlainTextContentBlock``:

        .. codeblock::

            {
                mime_type: NotRequired[str]
                type: Literal['file'],
                source_type: Literal['text'],
                url: str,
            }

    (Untested): if a v1 message is passed in, it will be returned as-is, meaning it is
    safe to always pass in v1 messages to this function for assurance.

    """
    # For posterity, here are the OpenAI Chat Completions schemas we expect:
    #
    # Chat Completions image. Can be URL-based or base64-encoded. Supports MIME types
    # png, jpeg/jpg, webp, static gif:
    # {
    #     "type": Literal['image_url'],
    #     "image_url": {
    #         "url": Union["data:$MIME_TYPE;base64,$BASE64_ENCODED_IMAGE", "$IMAGE_URL"],  # noqa: E501
    #         "detail": Literal['low', 'high', 'auto'] = 'auto',  # Only supported by OpenAI  # noqa: E501
    #     }
    # }

    # Chat Completions audio:
    # {
    #     "type": Literal['input_audio'],
    #     "audio": {
    #         "format": Literal['wav', 'mp3'],
    #         "data": str = "$BASE64_ENCODED_AUDIO",
    #     },
    # }

    # Chat Completions files: either base64 or pre-uploaded file ID
    # {
    #     "type": Literal['file'],
    #     "file": Union[
    #         {
    #             "filename": Optional[str] = "$FILENAME",
    #             "file_data": str = "$BASE64_ENCODED_FILE",
    #         },
    #         {
    #             "file_id": str = "$FILE_ID",  # For pre-uploaded files to OpenAI
    #         },
    #     ],
    # }

    formatted_messages = []
    for message in messages:
        # We preserve input messages - the caller may reuse them elsewhere and expects
        # them to remain unchanged. We only create a copy if we need to translate.
        formatted_message = message

        if isinstance(message.content, str):
            if formatted_message is message:
                formatted_message = message.model_copy()
                # Shallow-copy the content string so we can modify it
                formatted_message.content = str(formatted_message.content)
            formatted_message.content = [
                {
                    "type": "text",
                    "text": message.content,
                },
                # TODO: decide
                # could use factory instead, to auto-gen an ID for the block?
                #
                # create_text_block(
                #     text=message.content,
                # ),
            ]

        elif isinstance(message.content, list):
            for idx, block in enumerate(message.content):
                if isinstance(block, str):
                    if formatted_message is message:
                        formatted_message = message.model_copy()
                        formatted_message.content = list(formatted_message.content)

                    # TODO: same as above, could use factory instead
                    formatted_message.content[idx] = {"type": "text", "text": block}  # type: ignore[index]  # mypy confused by .model_copy

                # OpenAI Chat Completions multimodal data blocks to v1 standard
                if (
                    isinstance(block, dict)
                    and block.get("type") in {"image_url", "input_audio", "file"}
                    # Discriminate between OpenAI/LC format since they share `'type'`
                    and _is_openai_data_block(block)
                ):
                    if formatted_message is message:
                        formatted_message = message.model_copy()
                        formatted_message.content = list(formatted_message.content)

                    # Convert OpenAI image/audio/file block to LC v1 std content
                    formatted_message.content[idx] = (  # type: ignore[call-overload,index]
                        _convert_openai_format_to_data_block(block)
                        # Note: this may assign a NonStandardCB if parsing fails
                    )

                # Convert LangChain v0 to v1 standard content blocks
                elif (
                    isinstance(block, dict)
                    and block.get("type")
                    in {
                        # Superset of possible v0 content block `type`s
                        "image",
                        "audio",
                        "file",
                    }
                    and block.get("source_type")  # v1 doesn't have `source_type`
                    in {
                        "url",
                        "base64",
                        "id",
                        "text",
                    }
                ):
                    if formatted_message is message:
                        formatted_message = message.model_copy()
                        formatted_message.content = list(formatted_message.content)

                    if block["source_type"] == "url" and block["type"] == "image":
                        formatted_message.content[idx] = create_image_block(  # type: ignore[call-overload,index]
                            url=block["url"],
                            mime_type=block.get("mime_type"),
                        )
                    elif block["source_type"] == "base64" and block["type"] == "image":
                        formatted_message.content[idx] = create_image_block(  # type: ignore[call-overload,index]
                            base64=block["data"],
                            mime_type=block.get("mime_type"),
                        )
                    elif block["source_type"] == "id" and block["type"] == "image":
                        formatted_message.content[idx] = create_image_block(  # type: ignore[call-overload,index]
                            id=block["id"],
                        )
                    elif block["source_type"] == "url" and block["type"] == "audio":
                        formatted_message.content[idx] = create_audio_block(  # type: ignore[call-overload,index]
                            url=block["url"],
                            mime_type=block.get("mime_type"),
                        )
                    elif block["source_type"] == "base64" and block["type"] == "audio":
                        formatted_message.content[idx] = create_audio_block(  # type: ignore[call-overload,index]
                            base64=block["data"],
                            mime_type=block.get("mime_type"),
                        )
                    elif block["source_type"] == "id" and block["type"] == "audio":
                        formatted_message.content[idx] = create_audio_block(  # type: ignore[call-overload,index]
                            id=block["id"],
                        )
                    elif block["source_type"] == "url" and block["type"] == "file":
                        formatted_message.content[idx] = create_file_block(  # type: ignore[call-overload,index]
                            url=block["url"],
                            mime_type=block.get("mime_type"),
                        )
                    elif block["source_type"] == "base64" and block["type"] == "file":
                        formatted_message.content[idx] = create_file_block(  # type: ignore[call-overload,index]
                            base64=block["data"],
                            mime_type=block.get("mime_type"),
                        )
                    elif block["source_type"] == "id" and block["type"] == "file":
                        formatted_message.content[idx] = create_file_block(  # type: ignore[call-overload,index]
                            id=block["id"],
                        )
                    elif block["source_type"] == "text" and block["type"] == "file":
                        formatted_message.content[idx] = create_plaintext_block(  # type: ignore[call-overload,index]
                            # In v0, URL points to the text file content
                            text=block["url"],
                        )
                    else:
                        # Unsupported or malformed v0 content block
                        formatted_message.content[idx] = {  # type: ignore[index]
                            "type": "non_standard",
                            "value": block,
                        }

                # Pass through blocks that look like they have v1 format unchanged
                elif isinstance(block, dict) and block.get("type") in KNOWN_BLOCK_TYPES:
                    formatted_message.content[idx] = block  # type: ignore[index]

        # If we didn't modify the message, skip creating a new instance
        if formatted_message is message:
            formatted_messages.append(message)
            continue

        # At this point, `content` will be a list of v1 standard content blocks.
        formatted_messages.append(formatted_message)

    return formatted_messages


T = TypeVar("T", bound=BaseMessage)


def _update_message_content_to_blocks(message: T, output_version: str) -> T:
    return message.model_copy(
        update={
            "content": message.content_blocks,
            "response_metadata": {
                **message.response_metadata,
                "output_version": output_version,
            },
        }
    )<|MERGE_RESOLUTION|>--- conflicted
+++ resolved
@@ -1,13 +1,8 @@
 import re
 from collections.abc import Sequence
-<<<<<<< HEAD
-from typing import TYPE_CHECKING, Literal, Optional, TypedDict
-=======
-from typing import Optional, TypeVar
->>>>>>> 0444e260
-
-if TYPE_CHECKING:
-    from langchain_core.messages import BaseMessage
+from typing import Literal, Optional, TypedDict, TypeVar
+
+from langchain_core.messages import BaseMessage
 from langchain_core.messages.content import (
     KNOWN_BLOCK_TYPES,
     ContentBlock,
