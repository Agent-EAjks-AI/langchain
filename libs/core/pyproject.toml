[build-system]
requires = ["poetry-core>=1.0.0"]
build-backend = "poetry.core.masonry.api"

[tool.poetry]
name = "langchain-core"
<<<<<<< HEAD
version = "0.3.0.dev0"
=======
version = "0.2.37"
>>>>>>> 08b97158
description = "Building applications with LLMs through composability"
authors = []
license = "MIT"
readme = "README.md"
repository = "https://github.com/langchain-ai/langchain"

[tool.mypy]
disallow_untyped_defs = "True"
exclude = [
    "notebooks",
    "examples",
    "example_data",
    "langchain_core/pydantic",
    "tests/unit_tests/utils/test_function_calling.py",
]
[[tool.mypy.overrides]]
module = ["numpy", "pytest"]
ignore_missing_imports = true

[tool.poetry.urls]
"Source Code" = "https://github.com/langchain-ai/langchain/tree/master/libs/core"
"Release Notes" = "https://github.com/langchain-ai/langchain/releases?q=tag%3A%22langchain-core%3D%3D0%22&expanded=true"

[tool.poetry.dependencies]
python = ">=3.8.1,<4.0"
langsmith = "^0.1.75"
tenacity = "^8.1.0,!=8.4.0"
jsonpatch = "^1.33"
PyYAML = ">=5.3"
packaging = ">=23.2,<25"
typing-extensions = ">=4.7"
pydantic = "^2"
[tool.poetry.extras]

[tool.ruff.lint]
<<<<<<< HEAD
select = ["E", "F", "I", "T201"]
=======
select = [ "B", "E", "F", "I", "T201", "UP",]
ignore = [ "UP006", "UP007",]
>>>>>>> 08b97158

[tool.coverage.run]
omit = ["tests/*"]

[tool.pytest.ini_options]
addopts = "--snapshot-warn-unused --strict-markers --strict-config --durations=5"
markers = [
    "requires: mark tests as requiring a specific library",
    "asyncio: mark tests as requiring asyncio",
    "compile: mark placeholder test used to compile integration tests without running them",
]
asyncio_mode = "auto"

[tool.poetry.group.lint]
optional = true

[tool.poetry.group.typing]
optional = true

[tool.poetry.group.dev]
optional = true

[tool.poetry.group.test]
optional = true

[tool.poetry.group.test_integration]
optional = true

[tool.ruff.lint.per-file-ignores]
"tests/unit_tests/prompts/test_chat.py" = ["E501"]
"tests/unit_tests/runnables/test_runnable.py" = ["E501"]
"tests/unit_tests/runnables/test_graph.py" = ["E501"]

[tool.poetry.group.lint.dependencies]
ruff = "^0.5"


[tool.poetry.group.typing.dependencies]
mypy = ">=1.10,<1.11"
types-pyyaml = "^6.0.12.2"
types-requests = "^2.28.11.5"
types-jinja2 = "^2.11.9"
simsimd = "^5.0.0"


[tool.poetry.group.dev.dependencies]
jupyter = "^1.0.0"
setuptools = "^67.6.1"
grandalf = "^0.8"


[tool.poetry.group.test.dependencies]
pytest = "^7.3.0"
freezegun = "^1.2.2"
pytest-mock = "^3.10.0"
syrupy = "^4.0.2"
pytest-watcher = "^0.3.4"
pytest-asyncio = "^0.21.1"
grandalf = "^0.8"
pytest-profiling = "^1.7.0"
responses = "^0.25.0"
[[tool.poetry.group.test.dependencies.numpy]]
version = "^1.24.0"
python = "<3.12"

[[tool.poetry.group.test.dependencies.numpy]]
version = "^1.26.0"
python = ">=3.12"


[tool.poetry.group.test_integration.dependencies]


[tool.poetry.group.typing.dependencies.langchain-text-splitters]
path = "../text-splitters"
develop = true


[tool.poetry.group.test.dependencies.langchain-standard-tests]
path = "../standard-tests"
develop = true<|MERGE_RESOLUTION|>--- conflicted
+++ resolved
@@ -4,11 +4,7 @@
 
 [tool.poetry]
 name = "langchain-core"
-<<<<<<< HEAD
 version = "0.3.0.dev0"
-=======
-version = "0.2.37"
->>>>>>> 08b97158
 description = "Building applications with LLMs through composability"
 authors = []
 license = "MIT"
@@ -44,12 +40,8 @@
 [tool.poetry.extras]
 
 [tool.ruff.lint]
-<<<<<<< HEAD
-select = ["E", "F", "I", "T201"]
-=======
-select = [ "B", "E", "F", "I", "T201", "UP",]
-ignore = [ "UP006", "UP007",]
->>>>>>> 08b97158
+select = ["B", "E", "F", "I", "T201", "UP"]
+ignore = ["UP006", "UP007"]
 
 [tool.coverage.run]
 omit = ["tests/*"]
